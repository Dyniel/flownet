# -*- coding: utf-8 -*-
"""
metrics.py
----------
Evaluation metrics for CFD GNN models, including physical metrics like TKE,
cosine similarity, and Jensen-Shannon Divergence for velocity histograms.
"""
import numpy as np
import torch

# Small epsilon value to prevent division by zero or log(0)
EPS = 1e-9


def turbulent_kinetic_energy(velocity_field: np.ndarray | torch.Tensor) -> float:
    """
    Calculates the mean Turbulent Kinetic Energy (TKE) per unit mass.
    TKE = 0.5 * mean(u'^2 + v'^2 + w'^2)
    If the input is instantaneous velocity U, it calculates 0.5 * mean(U·U).

    Args:
        velocity_field: A numpy array or torch tensor of shape [num_points, 3] or [batch, num_points, 3]
                        representing velocity vectors (u, v, w).

    Returns:
        Mean TKE value (scalar float).
    """
    if isinstance(velocity_field, torch.Tensor):
        # Square of velocity magnitudes: (U·U) = U_x^2 + U_y^2 + U_z^2
        # This is norm(dim=1)^2 if velocity_field is [N,3]
        # Or norm(dim=-1)^2 if velocity_field is [B,N,3]
        squared_magnitudes = torch.sum(velocity_field ** 2, dim=-1)
        tke_val = 0.5 * torch.mean(squared_magnitudes)
        return float(tke_val.item())
    elif isinstance(velocity_field, np.ndarray):
        squared_magnitudes = np.sum(velocity_field ** 2, axis=-1)
        tke_val = 0.5 * np.mean(squared_magnitudes)
        return float(tke_val)
    else:
        raise TypeError("Input velocity_field must be a NumPy array or PyTorch tensor.")


def cosine_similarity_metric(
        predictions: torch.Tensor | np.ndarray,
        targets: torch.Tensor | np.ndarray,
        reduction: str = 'mean'  # 'mean' or 'none'
) -> float | np.ndarray | torch.Tensor:
    """
    Computes the cosine similarity between predicted and target velocity fields.

    Args:
        predictions: Predicted velocity vectors, shape [num_points, 3] or [batch, num_points, 3].
        targets: Target velocity vectors, same shape as predictions.
        reduction: 'mean' to return average similarity, 'none' to return per-point similarity.

    Returns:
        Scalar float for mean cosine similarity, or tensor/array if reduction is 'none'.
    """
    is_torch = isinstance(predictions, torch.Tensor)

    if is_torch:
        if not isinstance(targets, torch.Tensor):
            targets = torch.from_numpy(targets).to(predictions.device).type_as(predictions)

        dot_product = torch.sum(predictions * targets, dim=-1)
        norm_pred = torch.linalg.norm(predictions, dim=-1)
        norm_target = torch.linalg.norm(targets, dim=-1)

        similarity = dot_product / (norm_pred * norm_target + EPS)

        if reduction == 'mean':
            return float(torch.mean(similarity).item())
        elif reduction == 'none':
            return similarity
        else:
            raise ValueError(f"Unknown reduction: {reduction}")
    else:  # Numpy
        if not isinstance(targets, np.ndarray):
            targets = np.array(targets, dtype=predictions.dtype)

        dot_product = np.sum(predictions * targets, axis=-1)
        norm_pred = np.linalg.norm(predictions, axis=-1)
        norm_target = np.linalg.norm(targets, axis=-1)

        similarity = dot_product / (norm_pred * norm_target + EPS)

        if reduction == 'mean':
            return float(np.mean(similarity))
        elif reduction == 'none':
            return similarity
        else:
            raise ValueError(f"Unknown reduction: {reduction}")


def compute_jsd_histograms(
        real_magnitudes_time_series: np.ndarray,
        pred_magnitudes_time_series: np.ndarray,
        num_bins: int,
        min_max_range: tuple[float, float] | None = None,  # Optional: precomputed (min, max) for histogram bins
) -> tuple[np.ndarray, np.ndarray, np.ndarray]:
    """
    Computes Jensen-Shannon Divergence (JSD) per point based on histograms
    of velocity magnitudes over a time series.

    Args:
        real_magnitudes_time_series: NumPy array of shape [num_time_steps, num_points]
                                     containing real velocity magnitudes.
        pred_magnitudes_time_series: NumPy array of shape [num_time_steps, num_points]
                                     containing predicted velocity magnitudes.
        num_bins: Number of bins for histogram construction.
        min_max_range: Optional tuple (min_val, max_val) to define histogram range.
                       If None, it's computed from the data.

    Returns:
        A tuple containing:
            - jsd_per_point: NumPy array of shape [num_points] with JSD values.
            - histograms_real: NumPy array of shape [num_points, num_bins] with real PDFs.
            - histograms_pred: NumPy array of shape [num_points, num_bins] with predicted PDFs.
    """
    if real_magnitudes_time_series.shape != pred_magnitudes_time_series.shape:
        raise ValueError("Shape mismatch between real and predicted magnitude time series.")
    if real_magnitudes_time_series.ndim != 2:
        raise ValueError("Magnitude time series should be 2D [num_time_steps, num_points].")

    num_time_steps, num_points = real_magnitudes_time_series.shape

    # Determine histogram range (globally for all points)
    if min_max_range:
        min_val, max_val = min_max_range
    else:
        min_val = min(real_magnitudes_time_series.min(), pred_magnitudes_time_series.min())
        max_val = max(real_magnitudes_time_series.max(), pred_magnitudes_time_series.max())

    # Ensure range is valid
    if min_val >= max_val:
        max_val = min_val + EPS  # Add epsilon if min and max are too close or equal

    bin_edges = np.linspace(min_val, max_val, num_bins + 1, dtype=np.float64)

    jsd_per_point = np.zeros(num_points, dtype=np.float64)
    pdfs_real = np.zeros((num_points, num_bins), dtype=np.float64)
    pdfs_pred = np.zeros((num_points, num_bins), dtype=np.float64)

    for i in range(num_points):
        # Create histograms for the i-th point over time
        hist_real_counts, _ = np.histogram(real_magnitudes_time_series[:, i], bins=bin_edges)
        hist_pred_counts, _ = np.histogram(pred_magnitudes_time_series[:, i], bins=bin_edges)

        # Convert counts to probabilities (PDFs), adding EPS for stability
        p_dist = hist_real_counts.astype(np.float64) + EPS
        q_dist = hist_pred_counts.astype(np.float64) + EPS

        p_dist /= p_dist.sum()
        q_dist /= q_dist.sum()

        pdfs_real[i, :] = p_dist
        pdfs_pred[i, :] = q_dist

        # Compute JSD
        m_dist = 0.5 * (p_dist + q_dist)

        # Kullback-Leibler divergences
        kl_pm = np.sum(p_dist * np.log(p_dist / m_dist))  # log base e
        kl_qm = np.sum(q_dist * np.log(q_dist / m_dist))

        jsd_per_point[i] = 0.5 * (kl_pm + kl_qm)

    return jsd_per_point, pdfs_real, pdfs_pred


# --- Vorticity Calculation (using PyVista) ---
def _create_pyvista_grid(points_np: np.ndarray, velocity_np: np.ndarray | None = None):
    """
    Creates a PyVista PolyData object from points and (optionally) velocity data.
    Handles 2D or 3D points/velocities by ensuring they are 3D for PyVista.
    """
    import pyvista as pv  # Local import

    if points_np.ndim != 2 or points_np.shape[1] < 2 or points_np.shape[1] > 3:
        raise ValueError(f"Points must be [N,2] or [N,3], got shape {points_np.shape}")

    points_pv = np.zeros((points_np.shape[0], 3), dtype=points_np.dtype)
    points_pv[:, :points_np.shape[1]] = points_np

    grid = pv.PolyData(points_pv)

    if velocity_np is not None:
        if velocity_np.shape[0] != points_np.shape[0]:
            raise ValueError("Points and velocity arrays must have the same number of points.")
        if velocity_np.ndim != 2 or velocity_np.shape[1] < 2 or velocity_np.shape[1] > 3:
            raise ValueError(f"Velocity must be [N,2] or [N,3], got shape {velocity_np.shape}")

        velocity_pv = np.zeros((velocity_np.shape[0], 3), dtype=velocity_np.dtype)
        velocity_pv[:, :velocity_np.shape[1]] = velocity_np
        grid["velocity"] = velocity_pv
        grid.active_vectors_name = "velocity"  # Set active vector for filters like 'derivatives'

    return grid


def calculate_vorticity_magnitude(points_np: np.ndarray, velocity_np: np.ndarray) -> np.ndarray:
    """
    Calculates the magnitude of vorticity for a given velocity field on a set of points.
    Uses PyVista for the underlying computation.

    Args:
        points_np: NumPy array of point coordinates, shape [num_points, 2 or 3].
        velocity_np: NumPy array of velocity vectors, shape [num_points, 2 or 3].

    Returns:
        NumPy array of vorticity magnitudes, shape [num_points], or zeros if calculation fails.
    """
    # Ensure PyVista is imported only when function is called, to keep it an optional dependency.
    try:
        import pyvista as pv
    except ImportError:
        print("Warning: PyVista is not installed. Cannot calculate vorticity. Returning zeros.")
        return np.zeros(points_np.shape[0], dtype=np.float32)

    try:
        if points_np.shape[0] == 0:  # No points, no vorticity
            return np.array([], dtype=np.float32)

        print(f"DEBUG_VORT_INPUT_VEL: Shape={velocity_np.shape}, AbsMean={np.abs(velocity_np).mean():.4e}, Min={velocity_np.min():.4e}, Max={velocity_np.max():.4e}, Std={velocity_np.std():.4e}")
        pv_grid = _create_pyvista_grid(points_np, velocity_np)

        if "velocity" not in pv_grid.point_data:
            print("Warning: 'velocity' field not found in PyVista grid for vorticity calculation. Returning zeros.")
            return np.zeros(points_np.shape[0], dtype=np.float32)

        # Compute derivatives including vorticity
        # The .compute_derivative() method computes vorticity and other quantities.
        # It works on PolyData (point clouds) as well.
        # We request vorticity by ensuring 'velocity' is the active vector field.
        print(f"DEBUG_VORT: Input points_np shape: {points_np.shape}, velocity_np shape: {velocity_np.shape}")
<<<<<<< HEAD
=======

>>>>>>> 26856e22
        pv_grid.active_vectors_name = 'velocity' # Ensure active vectors are explicitly set before the call
        derivative_dataset = pv_grid.compute_derivative(progress_bar=False)

        if 'gradient' in derivative_dataset.point_data:
            # PyVista stores gradient as a 9-component vector (tensor flattened row-major)
            # grad = [du/dx, du/dy, du/dz,  dv/dx, dv/dy, dv/dz,  dw/dx, dw/dy, dw/dz]
            # Indices:  0,     1,     2,      3,     4,     5,      6,     7,     8
            grad_tensor_flat = derivative_dataset.point_data['gradient']
            print(f"DEBUG_VORT: Found 'gradient' array with shape: {grad_tensor_flat.shape}")
            print(f"DEBUG_VORT: Gradient stats: abs_mean={np.abs(grad_tensor_flat).mean():.4e}, min={grad_tensor_flat.min():.4e}, max={grad_tensor_flat.max():.4e}")

            if grad_tensor_flat.shape[1] != 9:
                print(f"Warning: Gradient tensor has unexpected shape {grad_tensor_flat.shape}. Expected [N, 9]. Returning zeros for vorticity.")
                return np.zeros(points_np.shape[0], dtype=np.float32)

            # omega_x = dw/dy - dv/dz (grad[7] - grad[5])
            omega_x = grad_tensor_flat[:, 7] - grad_tensor_flat[:, 5]
            # omega_y = du/dz - dw/dx (grad[2] - grad[6])
            omega_y = grad_tensor_flat[:, 2] - grad_tensor_flat[:, 6]
            # omega_z = dv/dx - du/dy (grad[3] - grad[1])
            omega_z = grad_tensor_flat[:, 3] - grad_tensor_flat[:, 1]

            vorticity_vectors = np.stack([omega_x, omega_y, omega_z], axis=-1)
            vorticity_magnitude = np.linalg.norm(vorticity_vectors, axis=1)
            return vorticity_magnitude.astype(np.float32)
        else:
            print("Warning: 'gradient' field not found after PyVista derivative computation. Cannot calculate vorticity.")
            if derivative_dataset is not None and hasattr(derivative_dataset, 'point_data'):
                print(f"DEBUG: Available arrays in derivative_dataset point_data: {list(derivative_dataset.point_data.keys())}")
            else:
                print("DEBUG: derivative_dataset or derivative_dataset.point_data is None.")
            return np.zeros(points_np.shape[0], dtype=np.float32)

    except Exception as e:
        print(f"Error during manual vorticity calculation from gradient: {e}. Returning zeros.")
        return np.zeros(points_np.shape[0], dtype=np.float32)


if __name__ == '__main__':
    print("Testing metrics.py...")

    # Test TKE
    print("\nTesting Turbulent Kinetic Energy (TKE)...")
    vel_np = np.array([[1, 0, 0], [0, 1, 0], [0, 0, 1], [1, 1, 1]],
                      dtype=np.float32)  # Magnitudes sqrt(1), sqrt(1), sqrt(1), sqrt(3)
    # Squared mags: 1, 1, 1, 3. Mean = 1.5. TKE = 0.5 * 1.5 = 0.75
    tke_np = turbulent_kinetic_energy(vel_np)
    print(f"TKE (NumPy): {tke_np}")
    assert np.isclose(tke_np, 0.75), f"TKE NumPy test failed. Expected 0.75, got {tke_np}"

    vel_torch = torch.tensor(vel_np)
    tke_torch = turbulent_kinetic_energy(vel_torch)
    print(f"TKE (Torch): {tke_torch}")
    assert np.isclose(tke_torch, 0.75), f"TKE Torch test failed. Expected 0.75, got {tke_torch}"
    print("TKE tests passed.")

    # Test Cosine Similarity
    print("\nTesting Cosine Similarity...")
    pred_cs = np.array([[1, 0, 0], [0, 1, 1]], dtype=np.float32)  # norm sqrt(1), sqrt(2)
    targ_cs = np.array([[1, 0, 0], [0, -1, -1]], dtype=np.float32)  # norm sqrt(1), sqrt(2)
    # Sim1: (1*1)/(1*1) = 1
    # Sim2: (1*(-1) + 1*(-1)) / (sqrt(2)*sqrt(2)) = -2 / 2 = -1
    # Mean = (1 + (-1))/2 = 0

    cs_np_mean = cosine_similarity_metric(pred_cs, targ_cs, reduction='mean')
    print(f"Cosine Similarity (NumPy, mean): {cs_np_mean}")
    assert np.isclose(cs_np_mean, 0.0), "Cosine Similarity NumPy mean test failed."

    cs_np_none = cosine_similarity_metric(pred_cs, targ_cs, reduction='none')
    print(f"Cosine Similarity (NumPy, none): {cs_np_none}")
    assert np.allclose(cs_np_none, [1.0, -1.0]), "Cosine Similarity NumPy none test failed."

    pred_cs_torch = torch.tensor(pred_cs)
    targ_cs_torch = torch.tensor(targ_cs)
    cs_torch_mean = cosine_similarity_metric(pred_cs_torch, targ_cs_torch, reduction='mean')
    print(f"Cosine Similarity (Torch, mean): {cs_torch_mean}")
    assert np.isclose(cs_torch_mean, 0.0), "Cosine Similarity Torch mean test failed."

    cs_torch_none = cosine_similarity_metric(pred_cs_torch, targ_cs_torch, reduction='none')
    print(f"Cosine Similarity (Torch, none): {cs_torch_none.numpy()}")
    assert np.allclose(cs_torch_none.numpy(), [1.0, -1.0]), "Cosine Similarity Torch none test failed."
    print("Cosine Similarity tests passed.")

    # Test JSD
    print("\nTesting Jensen-Shannon Divergence (JSD)...")
    # Example from a blog: P=[0.1,0.2,0.3,0.4], Q=[0.4,0.3,0.2,0.1] -> JSD ~0.1887
    # Our function expects time series data.
    # Point 1: P1 vs Q1; Point 2: P2 vs Q2
    # For simplicity, let's make a time series where each point has a fixed distribution over time.
    # Time series for point 0: always [0.1, 0.2, 0.3, 0.4] (conceptually, after histogramming)
    # Time series for point 1: always [0.4, 0.3, 0.2, 0.1]

    # To test compute_jsd_histograms, we need magnitude series first.
    # Let's create simple magnitude series that would result in distinct histograms.
    # Point 0: real magnitudes mostly small, pred magnitudes mostly large
    # Point 1: real magnitudes mixed, pred magnitudes mixed but different
    num_t = 50
    num_p = 2
    mags_real = np.zeros((num_t, num_p))
    mags_pred = np.zeros((num_t, num_p))

    # Point 0: Real low, Pred high
    mags_real[:, 0] = np.random.uniform(0.0, 0.3, num_t)
    mags_pred[:, 0] = np.random.uniform(0.7, 1.0, num_t)
    # Point 1: Real uniform, Pred bimodal
    mags_real[:, 1] = np.random.uniform(0.0, 1.0, num_t)
    mags_pred[:num_t // 2, 1] = np.random.uniform(0.0, 0.2, num_t // 2)
    mags_pred[num_t // 2:, 1] = np.random.uniform(0.8, 1.0, num_t - num_t // 2)

    n_bins = 10
    jsd_values, pdfs_r, pdfs_p = compute_jsd_histograms(mags_real, mags_pred, num_bins=n_bins)

    print(f"JSD values per point: {jsd_values}")
    assert jsd_values.shape == (num_p,), "JSD output shape incorrect."
    assert pdfs_r.shape == (num_p, n_bins), "Real PDFs shape incorrect."
    assert pdfs_p.shape == (num_p, n_bins), "Pred PDFs shape incorrect."

    # JSD should be between 0 and log(2) approx 0.693
    assert np.all(jsd_values >= 0) and np.all(
        jsd_values <= np.log(2) + EPS), "JSD values out of expected range [0, log(2)]."
    # For Point 0, distributions should be very different, so JSD should be high.
    # For Point 1, also likely different.
    print(f"JSD for point 0 (low vs high): {jsd_values[0]:.4f}")
    print(f"JSD for point 1 (uniform vs bimodal): {jsd_values[1]:.4f}")

    # Test case where distributions are identical (JSD should be 0)
    mags_identical1 = np.random.uniform(0, 1, (num_t, num_p))
    mags_identical2 = mags_identical1.copy()
    jsd_identical, _, _ = compute_jsd_histograms(mags_identical1, mags_identical2, num_bins=n_bins)
    print(f"JSD for identical distributions: {jsd_identical}")
    assert np.allclose(jsd_identical, 0.0,
                       atol=1e-7), "JSD for identical distributions should be close to 0."  # atol due to EPS
    print("JSD tests passed.")

    # Test Vorticity (basic check for no errors and plausible output shape)
    print("\nTesting Vorticity Calculation...")
    try:
        import pyvista as pv

        # Simple 2D shear flow: u = y, v = 0. Vorticity_z = -1.
        # Points for a 2x2 square in xy plane
        points_2d = np.array([[0, 0], [1, 0], [0, 1], [1, 1], [0.5, 0.5]], dtype=np.float32)
        velocity_2d = np.zeros_like(points_2d)
        velocity_2d[:, 0] = points_2d[:, 1]  # u = y

        vort_mag_2d = calculate_vorticity_magnitude(points_2d, velocity_2d)
        print(f"Vorticity magnitude (2D input): {vort_mag_2d}")
        assert vort_mag_2d is not None, "Vorticity calculation returned None for 2D input"
        assert vort_mag_2d.shape == (points_2d.shape[0],), "Vorticity (2D) output shape incorrect."
        # For u=y, v=0, w=0, curl is (0,0, d(v)/dx - d(u)/dy) = (0,0, 0 - 1) = (0,0,-1). Mag = 1.
        # PyVista's point cloud derivatives might not be perfectly accurate.
        # We're mostly checking that it runs and gives plausible values (non-negative).
        assert np.all(vort_mag_2d >= 0), "Vorticity magnitudes should be non-negative."
        print("Vorticity (2D) test ran.")

        # 3D
        points_3d = np.array([[0, 0, 0], [1, 0, 0], [0, 1, 0], [1, 1, 0], [0, 0, 1]], dtype=np.float32)
        velocity_3d = np.random.rand(5, 3).astype(np.float32)
        vort_mag_3d = calculate_vorticity_magnitude(points_3d, velocity_3d)
        print(f"Vorticity magnitude (3D input): {vort_mag_3d}")
        assert vort_mag_3d is not None, "Vorticity calculation returned None for 3D input"
        assert vort_mag_3d.shape == (points_3d.shape[0],), "Vorticity (3D) output shape incorrect."
        assert np.all(vort_mag_3d >= 0), "Vorticity magnitudes should be non-negative."
        print("Vorticity (3D) test ran.")

    except ImportError:
        print("PyVista not installed, skipping vorticity calculation tests.")
    except Exception as e:
        print(f"Error during vorticity self-test: {e}")
        # If test fails, it doesn't mean the function is wrong, but test setup might be.
        # For CI, one might want to raise an error here.
    print("Vorticity tests complete (or skipped).")

    print("\nmetrics.py tests complete.")


# --- Slice Analysis ---

def get_slice_indices(
    points: np.ndarray, # Shape [N, 3]
    axis_idx: int,      # 0 for X, 1 for Y, 2 for Z
    position: float,    # Coordinate value for the slice center
    thickness: float    # Thickness of the slice
) -> np.ndarray:
    """
    Returns indices of points that fall within a slice of given thickness centered at position along an axis.

    Args:
        points: NumPy array of point coordinates, shape [N, 3].
        axis_idx: Index of the axis to slice along (0 for X, 1 for Y, 2 for Z).
        position: Coordinate value for the center of the slice.
        thickness: Total thickness of the slice.

    Returns:
        NumPy array of indices of points within the slice.
    """
    if points.ndim != 2 or points.shape[1] != 3:
        raise ValueError("Points must be a [N, 3] array.")
    if not 0 <= axis_idx <= 2:
        raise ValueError("axis_idx must be 0, 1, or 2.")
    if thickness < 0:
        raise ValueError("thickness must be non-negative.")

    half_thickness = thickness / 2.0
    lower_bound = position - half_thickness
    upper_bound = position + half_thickness

    point_coords_on_axis = points[:, axis_idx]

    slice_indices = np.where(
        (point_coords_on_axis >= lower_bound) & (point_coords_on_axis <= upper_bound)
    )[0]

    return slice_indices.astype(int)


def calculate_slice_metrics_for_frame(
    points_np: np.ndarray,           # Shape [N, 3]
    true_velocity_np: np.ndarray,    # Shape [N, 3]
    pred_velocity_np: np.ndarray,    # Shape [N, 3]
    slice_config: dict               # From global config: e.g. {"axes": ["X", "Y"], "num_per_axis": 3, "thickness_percent": 1.0}
) -> dict:
    """
    Calculates velocity metrics (max_mag, avg_mag) for specified slices of a single frame.

    Args:
        points_np: NumPy array of point coordinates.
        true_velocity_np: NumPy array of true velocities.
        pred_velocity_np: NumPy array of predicted velocities.
        slice_config: Dictionary containing slice analysis parameters.

    Returns:
        A dictionary containing metrics per slice.
        Example: {"slice_X_0_pos_0.12_max_true_vel": 0.5, "slice_X_0_pos_0.12_max_pred_vel": 0.45, ...}
    """
    if points_np.shape[0] == 0:
        return {} # No points, no slices

    results = {}
    axis_map = {"X": 0, "Y": 1, "Z": 2}

    # Calculate bounding box for determining slice positions and thickness
    min_coords = points_np.min(axis=0)
    max_coords = points_np.max(axis=0)
    bbox_extents = max_coords - min_coords

    for axis_name in slice_config.get("axes", ["X", "Y", "Z"]):
        axis_idx = axis_map.get(axis_name)
        if axis_idx is None:
            print(f"Warning: Invalid axis '{axis_name}' in slice_config. Skipping.")
            continue

        if bbox_extents[axis_idx] < EPS: # Axis has no extent (e.g. 2D data for Z slice)
            # print(f"Warning: Bounding box extent for axis {axis_name} is near zero. Skipping slices for this axis.")
            continue

        num_slices = slice_config.get("num_per_axis", 3)
        thickness_abs = (slice_config.get("thickness_percent", 1.0) / 100.0) * bbox_extents[axis_idx]
        if thickness_abs < EPS: # If thickness is effectively zero, make it a small value relative to extent
            thickness_abs = 0.001 * bbox_extents[axis_idx] if bbox_extents[axis_idx] > EPS else 0.001


        # Determine slice positions
        if num_slices == 1:
            positions = [min_coords[axis_idx] + 0.5 * bbox_extents[axis_idx]]
        else:
            # Positions from (1 / (num_slices+1)) to (num_slices / (num_slices+1)) of extent
            # e.g., for 3 slices: 0.25, 0.50, 0.75
            positions = [min_coords[axis_idx] + (i + 1) * (bbox_extents[axis_idx] / (num_slices + 1)) for i in range(num_slices)]

        for i, slice_pos in enumerate(positions):
            slice_indices = get_slice_indices(points_np, axis_idx, slice_pos, thickness_abs)

            slice_key_prefix = f"slice_{axis_name}_{i}_pos{slice_pos:.2f}"

            if slice_indices.size > 0:
                true_vel_slice = true_velocity_np[slice_indices]
                pred_vel_slice = pred_velocity_np[slice_indices]

                true_vel_mag_slice = np.linalg.norm(true_vel_slice, axis=1)
                pred_vel_mag_slice = np.linalg.norm(pred_vel_slice, axis=1)

                results[f"{slice_key_prefix}_max_true_vel_mag"] = float(true_vel_mag_slice.max())
                results[f"{slice_key_prefix}_avg_true_vel_mag"] = float(true_vel_mag_slice.mean())
                results[f"{slice_key_prefix}_max_pred_vel_mag"] = float(pred_vel_mag_slice.max())
                results[f"{slice_key_prefix}_avg_pred_vel_mag"] = float(pred_vel_mag_slice.mean())
                results[f"{slice_key_prefix}_num_points"] = len(slice_indices)
            else:
                # Log NaN or skip if no points in slice? For now, log NaN for consistency if key expected.
                results[f"{slice_key_prefix}_max_true_vel_mag"] = np.nan
                results[f"{slice_key_prefix}_avg_true_vel_mag"] = np.nan
                results[f"{slice_key_prefix}_max_pred_vel_mag"] = np.nan
                results[f"{slice_key_prefix}_avg_pred_vel_mag"] = np.nan
                results[f"{slice_key_prefix}_num_points"] = 0
    return results


def calculate_velocity_gradients(points_np: np.ndarray, velocity_np: np.ndarray) -> np.ndarray | None:
    """
    Calculates the gradient tensor of the velocity field at each point.
    Uses PyVista for the underlying computation.
    The gradient tensor is returned as a [num_points, 9] array (row-major order:
    du/dx, du/dy, du/dz, dv/dx, dv/dy, dv/dz, dw/dx, dw/dy, dw/dz).

    Args:
        points_np: NumPy array of point coordinates, shape [num_points, 2 or 3].
        velocity_np: NumPy array of velocity vectors, shape [num_points, 2 or 3].

    Returns:
        NumPy array of shape [num_points, 9] containing the flattened gradient tensor
        for each point, or None if calculation fails.
        For 2D inputs (points [N,2], velocity [N,2]), the z-components of gradients
        (e.g. du/dz, dv/dz, dw/dx, dw/dy, dw/dz) will be zero. dw/dx, dw/dy will be zero
        if velocity_np is [N,2] (as w component is zero).
    """
    try:
        import pyvista as pv
    except ImportError:
        print("Warning: PyVista is not installed. Cannot calculate velocity gradients. Returning None.")
        return None

    if points_np.shape[0] == 0:
        return np.empty((0, 9), dtype=np.float32)
    if points_np.shape[0] != velocity_np.shape[0]:
        raise ValueError("Points and velocity arrays must have the same number of points for gradient calculation.")

    try:
        # _create_pyvista_grid handles 2D/3D conversion and sets up the grid
        pv_grid = _create_pyvista_grid(points_np, velocity_np)

        if "velocity" not in pv_grid.point_data:
            print("Warning: 'velocity' field not found in PyVista grid for gradient calculation. Returning None.")
            return None

        # Compute derivatives. The 'gradient' field will be a 9-component vector (tensor flattened row-wise).
        # For 3D velocity U=(u,v,w) and points (x,y,z):
        # gradient = [du/dx, du/dy, du/dz, dv/dx, dv/dy, dv/dz, dw/dx, dw/dy, dw/dz]
        pv_grid.active_vectors_name = 'velocity' # Ensure active vectors are explicitly set before the call
        derivative_dataset = pv_grid.compute_derivative(progress_bar=False)

        if 'gradient' in derivative_dataset.point_data:
            grad_tensor_flat = derivative_dataset.point_data['gradient'] # Shape [num_points, 9]

            # Ensure output is always [N,9], even if input was 2D points/velocity.
            # PyVista's derivative filter should handle this correctly for its 'gradient' output.
            # If input velocity was [N,2] (i.e. w=0), then dw/dx, dw/dy, dw/dz should be zero.
            # If input points were [N,2] (i.e. z=0 effectively), then du/dz, dv/dz might be zero or reflect assumption of 2D flow.
            # The exact behavior for 2D inputs needs to be noted if it's critical.
            # For now, we assume PyVista provides a consistent [N,9] output.
            if grad_tensor_flat.shape[1] != 9:
                 print(f"Warning: PyVista gradient output shape is {grad_tensor_flat.shape}, expected [N, 9]. Returning None.")
                 return None
            return grad_tensor_flat.astype(np.float32)
        else:
            print("Warning: 'gradient' field not found after PyVista derivative computation.")
            if derivative_dataset is not None and hasattr(derivative_dataset, 'point_data'):
                print(f"DEBUG: Available arrays in derivative_dataset point_data: {list(derivative_dataset.point_data.keys())}")
            else:
                print("DEBUG: derivative_dataset or derivative_dataset.point_data is None.")
            return None

    except Exception as e:
        print(f"Error during PyVista velocity gradient calculation: {e}. Returning None.")
        return None<|MERGE_RESOLUTION|>--- conflicted
+++ resolved
@@ -233,10 +233,7 @@
         # It works on PolyData (point clouds) as well.
         # We request vorticity by ensuring 'velocity' is the active vector field.
         print(f"DEBUG_VORT: Input points_np shape: {points_np.shape}, velocity_np shape: {velocity_np.shape}")
-<<<<<<< HEAD
-=======
-
->>>>>>> 26856e22
+
         pv_grid.active_vectors_name = 'velocity' # Ensure active vectors are explicitly set before the call
         derivative_dataset = pv_grid.compute_derivative(progress_bar=False)
 
