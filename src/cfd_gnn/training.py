# -*- coding: utf-8 -*-
"""
training.py
-----------
Functions for training and validating CFD GNN models during the training process.
Includes epoch-based training loops and validation on continuous (paired) data.
"""
import time
import numpy as np
import torch
from pathlib import Path
from torch.optim import Optimizer
from torch.optim.lr_scheduler import ReduceLROnPlateau
from torch_geometric.loader import DataLoader  # Use PyG DataLoader
from torch_geometric.data import Data
import torch.nn.functional as F  # For direct use if needed, though losses module is preferred

from .losses import combined_loss, calculate_divergence  # Assuming losses.py is in the same package
from .data_utils import vtk_to_knn_graph  # Or a more general graph loader if needed for validation
from .utils import get_device, write_vtk_with_fields  # For device management and VTK writing
from .metrics import calculate_vorticity_magnitude  # For vorticity calculation
from pathlib import Path  # For path manipulation
import numpy as np  # For array operations if needed before PyVista
import matplotlib.pyplot as plt
from scipy.spatial import Delaunay
import io
import wandb
from PIL import Image # Import PIL Image

# New helper function for plotting:
def _log_and_save_field_plots(
    points_np: np.ndarray,
    true_vel_tensor: torch.Tensor,
    pred_vel_tensor: torch.Tensor,
    error_mag_tensor: torch.Tensor,
    pred_div_tensor: torch.Tensor,
    # true_vort_mag_np: np.ndarray | None, # Optional, if we want to plot true vorticity
    pred_vort_mag_np: np.ndarray | None,
    path_t1: Path, # For naming output files
    epoch_num: int,
    current_sample_global_idx: int, # Index of the sample in the validation dataloader
    output_base_dir: str | Path | None,
    wandb_run: wandb.sdk.wandb_run.Run | None,
    model_name: str,
    # base_filename_stem: str, # path_t1.stem can be used directly
    simple_plot: bool = False # Flag for the fallback simpler plot
):
    """
    Generates, saves, and logs detailed field comparison plots for a validation sample.
    Plots include velocity magnitudes (true, pred, error), predicted divergence,
    and predicted vorticity magnitude.
    """
    if not (wandb_run or output_base_dir): # No place to log or save
        return
    if points_np is None or points_np.shape[0] < 3: # Need at least 3 points for triangulation
        print(f"Warning: Not enough points ({points_np.shape[0] if points_np is not None else 'None'}) for sample {current_sample_global_idx} from {path_t1.name} to generate field plot.")
        return

    # Convert tensors to numpy for plotting
    true_vel_mag_np = true_vel_tensor.norm(dim=1).cpu().numpy()
    pred_vel_mag_np = pred_vel_tensor.norm(dim=1).cpu().numpy()
    error_mag_np = error_mag_tensor.cpu().numpy()
    pred_div_np = pred_div_tensor.cpu().numpy() if pred_div_tensor is not None else None # Handle optional div
    # pred_vort_mag_np is already numpy or None

    # Determine slice for 2D plotting (e.g., points near z=mean(z) or just XY if 2D)
    slice_points_2d = None
    fields_to_plot_on_slice = {}

    is_3d_data = points_np.shape[1] == 3

    if is_3d_data:
        mean_z = np.mean(points_np[:, 2])
        z_extent = np.max(points_np[:, 2]) - np.min(points_np[:, 2])
        thickness = 0.05 * z_extent if z_extent > 1e-6 else 0.01
        slice_indices = np.where(np.abs(points_np[:, 2] - mean_z) < thickness / 2.0)[0]

        if len(slice_indices) < 3:
            slice_points_2d = points_np[:, :2]
            slice_indices = np.arange(points_np.shape[0])
        else:
            slice_points_2d = points_np[slice_indices, :2]
    else: # Data is already 2D
        slice_points_2d = points_np
        slice_indices = np.arange(points_np.shape[0])

    if len(slice_indices) < 3:
        print(f"Warning: Not enough points in final slice ({len(slice_indices)} points) for sample {current_sample_global_idx} from {path_t1.name}. Skipping plot generation.")
        return

    # Populate fields for plotting
    fields_to_plot_on_slice["True Vel Mag"] = true_vel_mag_np[slice_indices]
    fields_to_plot_on_slice["Pred Vel Mag"] = pred_vel_mag_np[slice_indices]
    fields_to_plot_on_slice["Error Mag"] = error_mag_np[slice_indices]

    if not simple_plot:
        if pred_div_np is not None:
            fields_to_plot_on_slice["Pred Divergence"] = pred_div_np[slice_indices]
        if pred_vort_mag_np is not None and is_3d_data:
             if pred_vort_mag_np.shape[0] == points_np.shape[0]:
                fields_to_plot_on_slice["Pred Vorticity Mag"] = pred_vort_mag_np[slice_indices]
             else:
                print(f"Warning: Vorticity array shape mismatch for sample {current_sample_global_idx} from {path_t1.name}. Skipping vorticity plot.")

    num_subplots = len(fields_to_plot_on_slice)
    if num_subplots == 0:
        return

    if simple_plot and "Error Mag" not in fields_to_plot_on_slice: # Ensure simple plot has at least error
        if "Pred Vel Mag" in fields_to_plot_on_slice : del fields_to_plot_on_slice["Pred Vel Mag"] # make space
        if "True Vel Mag" in fields_to_plot_on_slice : del fields_to_plot_on_slice["True Vel Mag"]
        num_subplots = len(fields_to_plot_on_slice)


    if num_subplots <= 3 :
        fig_rows, fig_cols = 1, num_subplots
        figsize = (6 * num_subplots, 5)
    else:
        fig_cols = 3
        fig_rows = (num_subplots + fig_cols -1) // fig_cols
        figsize = (18, 5 * fig_rows) if fig_rows > 0 else (18,5)


    fig, axes = plt.subplots(fig_rows, fig_cols, figsize=figsize, squeeze=False)
    axes = axes.flatten()

    plot_successful = False
    try:
        tri = Delaunay(slice_points_2d)

        for ax_idx, (title, data_field) in enumerate(fields_to_plot_on_slice.items()):
            ax = axes[ax_idx]
            cmap = "jet"
            if "Error" in title: cmap = "Reds"
            elif "Divergence" in title: cmap = "coolwarm"
            elif "Vorticity" in title: cmap = "viridis"

            contour = ax.tricontourf(slice_points_2d[:,0], slice_points_2d[:,1], tri.simplices, data_field, levels=14, cmap=cmap)
            fig.colorbar(contour, ax=ax)
            ax.set_title(title)
            ax.set_xlabel("X")
            ax.set_ylabel("Y")
            ax.axis('equal')

        for ax_idx in range(num_subplots, len(axes)):
            axes[ax_idx].set_visible(False)

        plot_title_prefix = f"Epoch {epoch_num}" if epoch_num >=0 else "FinalVal"
        fig.suptitle(f"{model_name} - {plot_title_prefix} - Sample {current_sample_global_idx} ({path_t1.stem}) - {'Z-slice' if is_3d_data else '2D'} Fields", fontsize=16)
        fig.tight_layout(rect=[0, 0, 1, 0.96])
        plot_successful = True

    except Exception as e_plot:
        print(f"Warning: Failed to generate tricontourf plot for sample {current_sample_global_idx} from {path_t1.name}: {e_plot}")
        if fig is not None: plt.close(fig)
        return

    if plot_successful:
        if output_base_dir:
            try:
                case_name = path_t1.parent.parent.name
                epoch_folder_name = f"epoch_{epoch_num}" if epoch_num >= 0 else "final_validation_plots"

                plot_output_dir = Path(output_base_dir) / "validation_plots" / model_name / epoch_folder_name / case_name
                plot_output_dir.mkdir(parents=True, exist_ok=True)

                base_filename = path_t1.stem
                plot_suffix = "_simple_comparison.png" if simple_plot else "_detailed_fields_comparison.png"
                plot_file_path = plot_output_dir / f"{base_filename}_sample{current_sample_global_idx}{plot_suffix}"

                plt.savefig(plot_file_path)
                # print(f"  Saved field plot to {plot_file_path}") # Reduced verbosity
            except Exception as e_save:
                print(f"Warning: Could not save local field plot for sample {current_sample_global_idx} from {path_t1.name}: {e_save}")

        if wandb_run:
            try:
                buf = io.BytesIO()
                plt.savefig(buf, format='png')
                buf.seek(0)
                log_key_suffix = "_simple" if simple_plot else "_detailed"
                # Convert buffer to PIL Image before passing to wandb.Image
                pil_image = Image.open(buf)
                wandb_run.log({f"{model_name}/Validation_Fields_Epoch{epoch_num}_Sample{current_sample_global_idx}{log_key_suffix}": wandb.Image(pil_image)})
                buf.close()
                pil_image.close() # Close the PIL image
            except Exception as e_wandb_log:
                print(f"Warning: Could not log W&B field image for sample {current_sample_global_idx} from {path_t1.name}: {e_wandb_log}")

        plt.close(fig)


def train_single_epoch(
        model: torch.nn.Module,
        train_loader: DataLoader,
        optimizer: Optimizer,
        loss_weights: dict,  # e.g., {"supervised": 1.0, "divergence": 0.1, "histogram": 0.05}
        histogram_bins: int,
        device: torch.device,
        clip_grad_norm_value: float | None = 1.0,
        regularization_type: str = "None", # "L1", "L2", or "None"
        regularization_lambda: float = 0.0 # Strength of regularization
) -> dict:
    """
    Trains the model for a single epoch.

    Args:
        model: The GNN model to train.
        train_loader: DataLoader for the training dataset (yielding pairs of Data objects).
        optimizer: The PyTorch optimizer.
        loss_weights: Dictionary of weights for different loss components.
        histogram_bins: Number of bins for the histogram loss.
        device: PyTorch device to run training on.
        clip_grad_norm_value: Max norm for gradient clipping. If None, no clipping.

    Returns:
        A dictionary containing aggregated training metrics for the epoch (e.g., mean losses).
    """
    model.train()
    epoch_aggregated_losses = {
        "total": 0.0,
        "supervised": 0.0,
        "divergence": 0.0,
        "histogram": 0.0,
        "regularization": 0.0 # Added for L1/L2 regularization loss
    }
    num_batches = 0

    for graph_t0, graph_t1 in train_loader:
        # Move data to the target device within the training loop
        graph_t0 = graph_t0.to(device)
        graph_t1 = graph_t1.to(device)

        optimizer.zero_grad()

        # Forward pass: model predicts velocity at t1 based on graph_t0
        # The model's task is to predict graph_t1.x (true_vel_t1) using graph_t0 as input.
        predicted_vel_t1 = model(graph_t0)
        true_vel_t1 = graph_t1.x

        # graph_data for loss calculation should be graph_t0, as divergence is on predicted field
        # relative to the input graph structure.
        total_loss, individual_losses = combined_loss(
            predicted_velocity=predicted_vel_t1,
            true_velocity=true_vel_t1,
            graph_data=graph_t0,  # Divergence and histogram loss use the input graph's structure
            loss_weights=loss_weights,
            histogram_bins=histogram_bins
        )

        # Add regularization loss if applicable
        reg_loss = torch.tensor(0.0, device=device)
        if regularization_type != "None" and regularization_lambda > 0:
            if regularization_type == "L1":
                for param in model.parameters():
                    reg_loss += torch.sum(torch.abs(param))
            elif regularization_type == "L2":
                for param in model.parameters():
                    reg_loss += torch.sum(param.pow(2))
            else:
                raise ValueError(f"Unknown regularization_type: {regularization_type}. Supported types are 'L1', 'L2', 'None'.")

            total_loss += regularization_lambda * reg_loss
            epoch_aggregated_losses["regularization"] += (regularization_lambda * reg_loss).item()


        total_loss.backward()

        if clip_grad_norm_value:
            torch.nn.utils.clip_grad_norm_(model.parameters(), clip_grad_norm_value)

        optimizer.step()

        epoch_aggregated_losses["total"] += total_loss.item()
        epoch_aggregated_losses["supervised"] += individual_losses["supervised"].item()
        epoch_aggregated_losses["divergence"] += individual_losses["divergence"].item()
        epoch_aggregated_losses["histogram"] += individual_losses["histogram"].item()

        # DEBUG: Log divergence and prediction stats for the first few batches
        if num_batches < 2: # Log for first 2 batches of an epoch
            if "divergence_values_pred_for_debug" in individual_losses:
                div_pred_train = individual_losses["divergence_values_pred_for_debug"]
                div_pred_stats_train = {
                    "min": div_pred_train.min().item(), "max": div_pred_train.max().item(),
                    "mean": div_pred_train.mean().item(), "std": div_pred_train.std().item(),
                    "abs_mean": div_pred_train.abs().mean().item()
                }
                print(f"DEBUG: Train batch {num_batches}, div_pred stats: {div_pred_stats_train}")
                print(f"DEBUG: Train batch {num_batches}, individual_losses[\"divergence\"]: {individual_losses['divergence'].item():.12e}") # High precision print

            pred_vel_stats_train = {
                "min": predicted_vel_t1.min().item(), "max": predicted_vel_t1.max().item(),
                "mean": predicted_vel_t1.mean().item(), "std": predicted_vel_t1.std().item(),
                "abs_mean": predicted_vel_t1.abs().mean().item()
            }
            print(f"DEBUG: Train batch {num_batches}, pred_vel_t1 stats: {pred_vel_stats_train}")

        num_batches += 1

    if num_batches > 0:
        for key in epoch_aggregated_losses:
            epoch_aggregated_losses[key] /= num_batches

    return epoch_aggregated_losses


@torch.no_grad()
def validate_on_pairs(
        model: torch.nn.Module,
        val_frame_pairs: list[tuple[Path, Path]],  # List of (path_t0, path_t1)
        # graph_config: dict,  # For vtk_to_graph (k_neighbors, downsample_n, keys) # Replaced by global_cfg access
        # For probe points, we need the global config, not just graph_config
        global_cfg: dict, # Main config dictionary
        use_noisy_data_for_val: bool,  # Whether val data itself is noisy
        device: torch.device,
        # graph_type: str = "knn",  # "knn" or "full_mesh" for graph construction # Get from global_cfg
        epoch_num: int = -1,  # For naming output files, -1 for non-epoch specific validation
        output_base_dir: str | Path | None = None,  # Base path for saving field VTKs
        save_fields_vtk: bool = False,  # Flag to control saving of VTK files
        wandb_run: wandb.sdk.wandb_run.Run | None = None,  # For logging images
        log_field_image_sample_idx: int = 0,  # Index of the sample in val_frame_pairs to log as an image
        model_name: str = "Model"  # For naming W&B logs
) -> tuple[dict, list]: # Will now also return probe_data_collected
    """
    Validates the model on a set of paired frames from VTK files.
    Computes MSE, RMSE of velocity magnitude, and MSE of divergence.
    Optionally saves VTK files with true, predicted, and error fields.
    Optionally logs velocity at probe points.

    Args:
        model: The trained GNN model.
        val_frame_pairs: List of (path_t0, path_t1) tuples for validation.
        global_cfg: The global configuration dictionary.
        use_noisy_data_for_val: If True, loads noisy versions of validation data.
        device: PyTorch device.
        epoch_num: Current epoch number, used for naming output directories for VTK fields and probe CSV.
        output_base_dir: Base directory for saving run outputs.
        save_fields_vtk: If True, saves the VTK files with detailed fields.
        wandb_run: Optional W&B run object.
        log_field_image_sample_idx: Index of sample for detailed field plot.
        model_name: Name of the model for logging.

    Returns:
        A tuple: (dictionary_with_mean_validation_metrics, list_of_probe_data_rows)
    """
    model.eval()
    metrics_list = { # Standard metrics
        "mse": [], "rmse_mag": [], "mse_div": [],
        "mse_x": [], "mse_y": [], "mse_z": [],
        "mse_vorticity_mag": [],
        "cosine_sim": [],
        "max_true_vel_mag": [],
        "max_pred_vel_mag": []
    }
    # --- Probe Data Initialization ---
    probe_data_collected = [] # List to store dicts for CSV/Pandas
    wandb_probe_metrics_for_epoch = {} # Dict for W&B direct logging
    case_probe_definitions = {} # Stores {case_name: [(target_coord_str, node_idx, target_coord_xyz), ...]}


    from .data_utils import vtk_to_knn_graph, vtk_to_fullmesh_graph # Local import
    from .metrics import cosine_similarity_metric # Import cosine similarity
    from sklearn.neighbors import NearestNeighbors # For probe point finding

    # Extract relevant configs from global_cfg
    # Use validation_during_training specific graph_config if available, else main graph_config
    # This was simplified from the original as global_cfg is now passed directly.
    val_train_cfg = global_cfg.get("validation_during_training", {})
    graph_config = val_train_cfg.get("val_graph_config", global_cfg.get("graph_config", {}))
    # Ensure essential keys are present, falling back to top-level cfg or defaults
    graph_config.update({
        "k": graph_config.get("k", global_cfg.get("graph_config", {}).get("k", 12)), # Default k if not found anywhere
        "down_n": graph_config.get("down_n", global_cfg.get("graph_config", {}).get("down_n")),
        "velocity_key": graph_config.get("velocity_key", global_cfg.get("velocity_key", "U")),
        "noisy_velocity_key_suffix": graph_config.get("noisy_velocity_key_suffix", global_cfg.get("noisy_velocity_key_suffix", "_noisy")),
        "pressure_key": graph_config.get("pressure_key", global_cfg.get("pressure_key", "p"))
    })
    graph_type = val_train_cfg.get("val_graph_type", global_cfg.get("default_graph_type", "knn"))

    probes_cfg = global_cfg.get("analysis_probes", {}).get("points", {})
    probes_enabled = probes_cfg.get("enabled", False)
    # Default to [1,1,1] (center point) if num_probes_per_axis not specified
    probes_num_per_axis = probes_cfg.get("num_probes_per_axis", [1,1,1])
    probes_output_field_name = probes_cfg.get("output_field_name", "velocity_at_probe")


    for i, (path_t0, path_t1) in enumerate(val_frame_pairs):
        current_case_name = path_t0.parent.parent.name # e.g. sUbend_011

        # --- Setup Probes for the current case if not already done ---
        if probes_enabled and current_case_name not in case_probe_definitions:
            print(f"DEBUG: Setting up probes for case: {current_case_name}")
            # To get geometry for probe placement, load the first frame (path_t0) of this case
            # This requires constructing a temporary graph object for its 'pos' attribute.
            temp_graph_args_for_pos = {
                "k_neighbors": graph_config["k"],
                "downsample_n": graph_config.get("down_n"),
                "velocity_key": graph_config.get("velocity_key"), # Use the determined velocity key
                "noisy_velocity_key_suffix": graph_config.get("noisy_velocity_key_suffix"),
                "use_noisy_data": use_noisy_data_for_val # Use validation noise setting
            }
            if graph_type == "knn":
                 first_frame_graph_cpu = vtk_to_knn_graph(path_t0, **temp_graph_args_for_pos)
            else: # full_mesh
                 first_frame_graph_cpu = vtk_to_fullmesh_graph(
                     path_t0,
                     velocity_key=graph_config.get("velocity_key"),
                     pressure_key=graph_config.get("pressure_key")
                 )

            case_points_np = first_frame_graph_cpu.pos.cpu().numpy()
            if case_points_np.shape[0] == 0:
                print(f"Warning: Case {current_case_name} first frame has no points. Skipping probe setup for this case.")
                case_probe_definitions[current_case_name] = [] # Mark as processed, no probes
            else:
                min_coords = case_points_np.min(axis=0)
                max_coords = case_points_np.max(axis=0)
                bbox_extents = max_coords - min_coords

                current_case_probes_list = []
                nx, ny, nz = probes_num_per_axis[0], probes_num_per_axis[1], probes_num_per_axis[2]

                for ix_prog in range(nx): # Use different loop var name
                    # Position is at (index + 1) / (count + 1) fraction of extent
                    px = min_coords[0] + (bbox_extents[0] * (ix_prog + 1) / (nx + 1)) if nx > 0 and bbox_extents[0] > 1e-6 else min_coords[0] + 0.5 * bbox_extents[0]
                    for iy_prog in range(ny):
                        py = min_coords[1] + (bbox_extents[1] * (iy_prog + 1) / (ny + 1)) if ny > 0 and bbox_extents[1] > 1e-6 else min_coords[1] + 0.5 * bbox_extents[1]
                        for iz_prog in range(nz):
                            pz = min_coords[2] + (bbox_extents[2] * (iz_prog + 1) / (nz + 1)) if nz > 0 and bbox_extents[2] > 1e-6 else min_coords[2] + 0.5 * bbox_extents[2]

                            target_coord = np.array([px, py, pz])
                            nn_probes = NearestNeighbors(n_neighbors=1).fit(case_points_np) # Renamed nn
                            _, nearest_node_idx_arr = nn_probes.kneighbors(target_coord.reshape(1, -1)) # Renamed
                            node_idx = int(nearest_node_idx_arr.squeeze())

                            target_coord_str = f"P_X{px:.2f}_Y{py:.2f}_Z{pz:.2f}"
                            current_case_probes_list.append((target_coord_str, node_idx, target_coord))
                case_probe_definitions[current_case_name] = current_case_probes_list
                print(f"DEBUG: Defined {len(current_case_probes_list)} probes for case {current_case_name}.")
            del first_frame_graph_cpu # Free memory


        # Graph construction (actual graphs for model input)
        if graph_type == "knn":
            knn_args_val = {
                "k_neighbors": graph_config["k"],
                "downsample_n": graph_config.get("down_n"),
                "velocity_key": graph_config.get("velocity_key"),
                "noisy_velocity_key_suffix": graph_config.get("noisy_velocity_key_suffix"),
            }
            graph_t0_cpu = vtk_to_knn_graph(path_t0, **knn_args_val, use_noisy_data=use_noisy_data_for_val)
            graph_t1_cpu = vtk_to_knn_graph(path_t1, **knn_args_val, use_noisy_data=use_noisy_data_for_val) # Target uses same noise setting
        elif graph_type == "full_mesh":
            graph_t0_cpu = vtk_to_fullmesh_graph(path_t0, velocity_key=graph_config.get("velocity_key"), pressure_key=graph_config.get("pressure_key"))
            graph_t1_cpu = vtk_to_fullmesh_graph(path_t1, velocity_key=graph_config.get("velocity_key"), pressure_key=graph_config.get("pressure_key"))
        else:
            raise ValueError(f"Unsupported graph_type for validation: {graph_type}")

        # Move graphs to device before model inference
        graph_t0 = graph_t0_cpu.to(device)
        graph_t1 = graph_t1_cpu.to(device)

        predicted_vel_t1 = model(graph_t0)
        true_vel_t1 = graph_t1.x

        # --- Standard Metrics Calculation ---
        mse = F.mse_loss(predicted_vel_t1, true_vel_t1).item()
        metrics_list["mse"].append(mse)
        for component_idx, component_label in enumerate(['x', 'y', 'z']):
            if predicted_vel_t1.shape[1] > component_idx: # Ensure component exists (e.g. for 2D data)
                mse_comp = F.mse_loss(predicted_vel_t1[:, component_idx], true_vel_t1[:, component_idx]).item()
                metrics_list[f"mse_{component_label}"].append(mse_comp)
            else:
                metrics_list[f"mse_{component_label}"].append(np.nan)


        pred_mag = predicted_vel_t1.norm(dim=1)
        true_mag = true_vel_t1.norm(dim=1)
        rmse_mag = torch.sqrt(F.mse_loss(pred_mag, true_mag)).item()
        metrics_list["rmse_mag"].append(rmse_mag)

        div_pred_tensor = calculate_divergence(predicted_vel_t1, graph_t0) # Renamed to avoid conflict
        mse_div = (div_pred_tensor ** 2).mean().item()
        metrics_list["mse_div"].append(mse_div)

        cos_sim = cosine_similarity_metric(predicted_vel_t1.cpu().numpy(), true_vel_t1.cpu().numpy()) # Numpy for metric
        metrics_list["cosine_sim"].append(cos_sim)

        max_true_vel_mag = true_mag.max().item()
        max_pred_vel_mag = pred_mag.max().item()
        metrics_list["max_true_vel_mag"].append(max_true_vel_mag)
        metrics_list["max_pred_vel_mag"].append(max_pred_vel_mag)

        points_np_frame = graph_t1.pos.cpu().numpy() # Points for current frame

        if points_np_frame.shape[1] == 3: # Only if 3D data
            true_vort_mag_np = calculate_vorticity_magnitude(points_np_frame, true_vel_t1.cpu().numpy())
            pred_vort_mag_np = calculate_vorticity_magnitude(points_np_frame, predicted_vel_t1.cpu().numpy())
            if true_vort_mag_np is not None and pred_vort_mag_np is not None and \
               true_vort_mag_np.shape == pred_vort_mag_np.shape:
                mse_vort_mag = np.mean((true_vort_mag_np - pred_vort_mag_np) ** 2)
                metrics_list["mse_vorticity_mag"].append(mse_vort_mag)
            else: metrics_list["mse_vorticity_mag"].append(np.nan)
        else: metrics_list["mse_vorticity_mag"].append(np.nan)


        # --- Probe Data Extraction and Logging ---
        if probes_enabled and current_case_name in case_probe_definitions and case_probe_definitions[current_case_name]:
            frame_time_val = graph_t0.time.item() if hasattr(graph_t0, 'time') and graph_t0.time is not None else float(i)

            for probe_idx, (target_coord_str, node_idx, target_coord_actual_xyz) in enumerate(case_probe_definitions[current_case_name]):
                if 0 <= node_idx < true_vel_t1.shape[0]: # Check if node_idx is valid for current graph
                    true_probe_vel_vals = true_vel_t1[node_idx].cpu().numpy()
                    pred_probe_vel_vals = predicted_vel_t1[node_idx].cpu().numpy()

                    true_probe_mag_val = np.linalg.norm(true_probe_vel_vals)
                    pred_probe_mag_val = np.linalg.norm(pred_probe_vel_vals)
                    error_vec_probe = true_probe_vel_vals - pred_probe_vel_vals
                    error_probe_mag_val = np.linalg.norm(error_vec_probe)

                    # Store metrics for W&B logging (will be logged in bulk later)
                    wandb_probe_metrics_for_epoch[f"{model_name}/Probes/{current_case_name}/{target_coord_str}/TrueMag"] = true_probe_mag_val
                    wandb_probe_metrics_for_epoch[f"{model_name}/Probes/{current_case_name}/{target_coord_str}/PredMag"] = pred_probe_mag_val
                    wandb_probe_metrics_for_epoch[f"{model_name}/Probes/{current_case_name}/{target_coord_str}/ErrorMag"] = error_probe_mag_val

                    # CSV Data Collection (detailed)
                    probe_data_collected.append({
                        "epoch": epoch_num, "case": current_case_name,
                        "frame_path_t0": str(path_t0), "frame_time_t0": frame_time_val,
                        "probe_id_str": target_coord_str,
                        "probe_target_x": target_coord_actual_xyz[0],
                        "probe_target_y": target_coord_actual_xyz[1],
                        "probe_target_z": target_coord_actual_xyz[2],
                        "node_idx": node_idx,
                        "true_vx": true_probe_vel_vals[0], "true_vy": true_probe_vel_vals[1], "true_vz": true_probe_vel_vals[2] if len(true_probe_vel_vals) == 3 else 0.0,
                        "pred_vx": pred_probe_vel_vals[0], "pred_vy": pred_probe_vel_vals[1], "pred_vz": pred_probe_vel_vals[2] if len(pred_probe_vel_vals) == 3 else 0.0,
                        "true_mag": true_probe_mag_val, "pred_mag": pred_probe_mag_val, "error_mag": error_probe_mag_val
                    })
        # --- End Probe Data ---


        # --- VTK Saving and Plotting (using points_np_frame) ---
        if save_fields_vtk and output_base_dir and points_np_frame is not None:
            try:
                error_mag_for_vtk = torch.norm(predicted_vel_t1 - true_vel_t1, dim=1)
                frame_name_stem = path_t1.stem
                # case_name is current_case_name
                epoch_folder_name = f"epoch_{epoch_num}" if epoch_num >= 0 else "final_validation"
                vtk_output_dir = Path(output_base_dir) / "validation_fields" / model_name / epoch_folder_name / current_case_name
                vtk_output_dir.mkdir(parents=True, exist_ok=True)
                vtk_file_path = vtk_output_dir / f"{frame_name_stem}_fields.vtk"

<<<<<<< HEAD
                true_vel_np = true_vel_t1.cpu().numpy()
                pred_vel_np = predicted_vel_t1.cpu().numpy()
                delta_v_vectors = true_vel_np - pred_vel_np

                point_data_for_vtk = {
                    "true_velocity": true_vel_np,
                    "predicted_velocity": pred_vel_np,
                    "delta_velocity_vector": delta_v_vectors, # Add delta_v vector field
=======
                point_data_for_vtk = {
                    "true_velocity": true_vel_t1.cpu().numpy(),
                    "predicted_velocity": predicted_vel_t1.cpu().numpy(),
>>>>>>> 11049c76
                    "velocity_error_magnitude": error_mag_for_vtk.cpu().numpy()
                }
                if points_np_frame.shape[1] == 3: # Vorticity only for 3D
                    # true_vort_mag_np and pred_vort_mag_np already computed if 3D
                    if true_vort_mag_np is not None: point_data_for_vtk["true_vorticity_magnitude"] = true_vort_mag_np
                    if pred_vort_mag_np is not None: point_data_for_vtk["predicted_vorticity_magnitude"] = pred_vort_mag_np

                write_vtk_with_fields(str(vtk_file_path), points_np_frame, point_data_for_vtk)
            except Exception as e_vtk:
                print(f"Warning: Could not save detailed VTK fields for {path_t1.name}: {e_vtk}")

        if i == log_field_image_sample_idx and points_np_frame is not None and points_np_frame.shape[0] > 0:
            error_mag_tensor_for_plot = torch.norm(predicted_vel_t1 - true_vel_t1, dim=1)
            # pred_vort_mag_np already computed if 3D, else None
            _log_and_save_field_plots(
                points_np=points_np_frame, true_vel_tensor=true_vel_t1, pred_vel_tensor=predicted_vel_t1,
                error_mag_tensor=error_mag_tensor_for_plot, pred_div_tensor=div_pred_tensor,
                pred_vort_mag_np=pred_vort_mag_np if points_np_frame.shape[1] == 3 else None,
                path_t1=path_t1, epoch_num=epoch_num, current_sample_global_idx=i,
                output_base_dir=output_base_dir, wandb_run=wandb_run, model_name=model_name
            )
        # --- End VTK and Plotting ---

    # --- Aggregation of standard metrics ---
    avg_metrics = {key: float(np.nanmean(values) if len(values) > 0 and np.any(np.isfinite(values)) else np.nan)
                   for key, values in metrics_list.items() if values}

    return_metrics = {
        "val_mse": avg_metrics.get("mse", np.nan),
        "val_rmse_mag": avg_metrics.get("rmse_mag", np.nan),
        "val_mse_div": avg_metrics.get("mse_div", np.nan),
        "val_mse_x": avg_metrics.get("mse_x", np.nan),
        "val_mse_y": avg_metrics.get("mse_y", np.nan),
        "val_mse_z": avg_metrics.get("mse_z", np.nan),
        "val_mse_vorticity_mag": avg_metrics.get("mse_vorticity_mag", np.nan),
        "val_cosine_sim": avg_metrics.get("cosine_sim", np.nan),
        "val_avg_max_true_vel_mag": avg_metrics.get("max_true_vel_mag", np.nan),
        "val_avg_max_pred_vel_mag": avg_metrics.get("max_pred_vel_mag", np.nan)
    }
    return return_metrics, probe_data_collected, wandb_probe_metrics_for_epoch


if __name__ == '__main__':
    from pathlib import Path
    import shutil
    from .utils import set_seed
    from .models import FlowNet  # Example model
    from .data_utils import PairedFrameDataset, make_frame_pairs, create_noisy_dataset_tree
    import meshio  # For creating dummy data

    print("Testing training.py...")
    set_seed(42)
    test_device = get_device("auto")
    print(f"Using device: {test_device}")

    # Create dummy data and dataset
    dummy_data_root = Path("outputs/dummy_train_data_main")
    dummy_noisy_data_root = Path("outputs/dummy_train_noisy_data_main")
    if dummy_data_root.exists(): shutil.rmtree(dummy_data_root)
    if dummy_noisy_data_root.exists(): shutil.rmtree(dummy_noisy_data_root)

    case_cfd = dummy_data_root / "sUbend_train01" / "CFD"
    case_cfd.mkdir(parents=True, exist_ok=True)

    points_np = np.random.rand(30, 3).astype(np.float64)  # More points for kNN
    velocity_np = np.random.rand(30, 3).astype(np.float32)
    dummy_msh = meshio.Mesh(points_np, point_data={"U": velocity_np})

    frame_paths_orig = []
    for i in range(3):  # 3 frames for 2 pairs
        p = case_cfd / f"Frame_{i:02d}_data.vtk"
        meshio.write(str(p), dummy_msh, file_format="vtk")
        frame_paths_orig.append(p)

    # Create noisy version for training
    create_noisy_dataset_tree(dummy_data_root, dummy_noisy_data_root, 0.05, 0.15, overwrite=True)

    train_frame_pairs_noisy = make_frame_pairs(dummy_noisy_data_root)
    assert len(train_frame_pairs_noisy) >= 1, "Not enough frame pairs for training test."

    # Configs
    model_cfg = {"h_dim": 32, "layers": 2}  # Small model for test
    graph_cfg = {"k": 5, "down_n": None, "velocity_key": "U", "noisy_velocity_key_suffix": "_noisy"}
    loss_cfg = {"supervised": 1.0, "divergence": 0.1, "histogram": 0.05}
    hist_bins = 16

    # Dataset and DataLoader
    train_ds = PairedFrameDataset(
        train_frame_pairs_noisy, graph_cfg, graph_type="knn", use_noisy_data=True, device=test_device
    )
    # PyG DataLoader handles batching of Data objects correctly
    train_loader_pyg = DataLoader(train_ds, batch_size=2, shuffle=True)

    # Model and Optimizer
    test_model = FlowNet(model_cfg).to(test_device)
    optimizer = torch.optim.Adam(test_model.parameters(), lr=1e-3)

    # Test train_single_epoch
    print("\nTesting train_single_epoch...")
    epoch_metrics = train_single_epoch(
        test_model, train_loader_pyg, optimizer, loss_cfg, hist_bins, test_device
    )
    print(f"Epoch training metrics: {epoch_metrics}")
    assert "total" in epoch_metrics and epoch_metrics["total"] > 0
    print("train_single_epoch test passed.")

    # Test validate_on_pairs
    # Use original (non-noisy) data for this validation example, but point to its paths
    val_pairs_orig = make_frame_pairs(dummy_data_root)
    assert len(val_pairs_orig) >= 1, "Not enough frame pairs for validation test."

    print("\nTesting validate_on_pairs...")
    # For this test, use_noisy_data_for_val = False as we are using original files
    validation_metrics = validate_on_pairs(
        test_model, val_pairs_orig, graph_cfg, use_noisy_data_for_val=False, device=test_device, graph_type="knn"
    )
    print(f"Validation metrics: {validation_metrics}")
    assert "val_mse" in validation_metrics
    print("validate_on_pairs test passed.")

    # Cleanup
    if dummy_data_root.exists(): shutil.rmtree(dummy_data_root)
    if dummy_noisy_data_root.exists(): shutil.rmtree(dummy_noisy_data_root)
    print("\nDummy training test files cleaned up.")
    print("training.py tests complete.")<|MERGE_RESOLUTION|>--- conflicted
+++ resolved
@@ -550,7 +550,7 @@
                 vtk_output_dir.mkdir(parents=True, exist_ok=True)
                 vtk_file_path = vtk_output_dir / f"{frame_name_stem}_fields.vtk"
 
-<<<<<<< HEAD
+
                 true_vel_np = true_vel_t1.cpu().numpy()
                 pred_vel_np = predicted_vel_t1.cpu().numpy()
                 delta_v_vectors = true_vel_np - pred_vel_np
@@ -559,11 +559,7 @@
                     "true_velocity": true_vel_np,
                     "predicted_velocity": pred_vel_np,
                     "delta_velocity_vector": delta_v_vectors, # Add delta_v vector field
-=======
-                point_data_for_vtk = {
-                    "true_velocity": true_vel_t1.cpu().numpy(),
-                    "predicted_velocity": predicted_vel_t1.cpu().numpy(),
->>>>>>> 11049c76
+
                     "velocity_error_magnitude": error_mag_for_vtk.cpu().numpy()
                 }
                 if points_np_frame.shape[1] == 3: # Vorticity only for 3D
