--- conflicted
+++ resolved
@@ -185,10 +185,7 @@
                 wandb_run.log({image_log_key: wandb.Image(pil_image)}, step=epoch_num, commit=False)
                 buf.close()
                 pil_image.close()
-<<<<<<< HEAD
-=======
-
->>>>>>> 26856e22
+
             except Exception as e_wandb_log:
                 print(f"Warning: Could not log W&B field image for sample {current_sample_global_idx} from {path_t1.name} (epoch {epoch_num}): {e_wandb_log}")
 
@@ -362,13 +359,7 @@
     # Data for W&B Table: list of lists/tuples: [case, probe_id, target_x, target_y, target_z, error_mag]
     wandb_table_probe_errors_data = []
     case_probe_definitions = {} # Stores {case_name: [(target_coord_str, node_idx, target_coord_xyz), ...]}
-<<<<<<< HEAD
-
-
-=======
-
-
->>>>>>> 26856e22
+
     from .data_utils import vtk_to_knn_graph, vtk_to_fullmesh_graph # Local import
     from .metrics import cosine_similarity_metric # Import cosine similarity
     from sklearn.neighbors import NearestNeighbors # For probe point finding
@@ -504,7 +495,6 @@
 
         points_np_frame = graph_t1.pos.cpu().numpy() # Points for current frame
 
-<<<<<<< HEAD
         # Vorticity calculation and metric removed
         # if points_np_frame.shape[1] == 3: # Only if 3D data
         #     true_vort_mag_np = calculate_vorticity_magnitude(points_np_frame, true_vel_t1.cpu().numpy())
@@ -515,18 +505,6 @@
         #         metrics_list["mse_vorticity_mag"].append(mse_vort_mag)
         #     else: metrics_list["mse_vorticity_mag"].append(np.nan)
         # else: metrics_list["mse_vorticity_mag"].append(np.nan)
-=======
-        if points_np_frame.shape[1] == 3: # Only if 3D data
-            true_vort_mag_np = calculate_vorticity_magnitude(points_np_frame, true_vel_t1.cpu().numpy())
-            pred_vort_mag_np = calculate_vorticity_magnitude(points_np_frame, predicted_vel_t1.cpu().numpy())
-            if true_vort_mag_np is not None and pred_vort_mag_np is not None and \
-               true_vort_mag_np.shape == pred_vort_mag_np.shape:
-                mse_vort_mag = np.mean((true_vort_mag_np - pred_vort_mag_np) ** 2)
-                metrics_list["mse_vorticity_mag"].append(mse_vort_mag)
-            else: metrics_list["mse_vorticity_mag"].append(np.nan)
-        else: metrics_list["mse_vorticity_mag"].append(np.nan)
->>>>>>> 26856e22
-
 
         # --- Probe Data Extraction and Logging ---
         if probes_enabled and current_case_name in case_probe_definitions and case_probe_definitions[current_case_name]:
@@ -587,7 +565,6 @@
                     "true_velocity": true_vel_np,
                     "predicted_velocity": pred_vel_np,
                     "delta_velocity_vector": delta_v_vectors, # Add delta_v vector field
-<<<<<<< HEAD
                     "velocity_error_magnitude": error_mag_for_vtk.cpu().numpy()
                 }
                 # Vorticity fields removed from VTK output
@@ -595,15 +572,7 @@
                 #     # true_vort_mag_np and pred_vort_mag_np already computed if 3D
                 #     if true_vort_mag_np is not None: point_data_for_vtk["true_vorticity_magnitude"] = true_vort_mag_np
                 #     if pred_vort_mag_np is not None: point_data_for_vtk["predicted_vorticity_magnitude"] = pred_vort_mag_np
-=======
-
-                    "velocity_error_magnitude": error_mag_for_vtk.cpu().numpy()
-                }
-                if points_np_frame.shape[1] == 3: # Vorticity only for 3D
-                    # true_vort_mag_np and pred_vort_mag_np already computed if 3D
-                    if true_vort_mag_np is not None: point_data_for_vtk["true_vorticity_magnitude"] = true_vort_mag_np
-                    if pred_vort_mag_np is not None: point_data_for_vtk["predicted_vorticity_magnitude"] = pred_vort_mag_np
->>>>>>> 26856e22
+
 
                 write_vtk_with_fields(str(vtk_file_path), points_np_frame, point_data_for_vtk)
             except Exception as e_vtk:
@@ -611,19 +580,12 @@
 
         if i == log_field_image_sample_idx and points_np_frame is not None and points_np_frame.shape[0] > 0:
             error_mag_tensor_for_plot = torch.norm(predicted_vel_t1 - true_vel_t1, dim=1)
-<<<<<<< HEAD
             # Vorticity data removed from this call
             _log_and_save_field_plots(
                 points_np=points_np_frame, true_vel_tensor=true_vel_t1, pred_vel_tensor=predicted_vel_t1,
                 error_mag_tensor=error_mag_tensor_for_plot, pred_div_tensor=div_pred_tensor,
                 # pred_vort_mag_np=pred_vort_mag_np if points_np_frame.shape[1] == 3 else None, # Removed
-=======
-            # pred_vort_mag_np already computed if 3D, else None
-            _log_and_save_field_plots(
-                points_np=points_np_frame, true_vel_tensor=true_vel_t1, pred_vel_tensor=predicted_vel_t1,
-                error_mag_tensor=error_mag_tensor_for_plot, pred_div_tensor=div_pred_tensor,
-                pred_vort_mag_np=pred_vort_mag_np if points_np_frame.shape[1] == 3 else None,
->>>>>>> 26856e22
+
                 path_t1=path_t1, epoch_num=epoch_num, current_sample_global_idx=i,
                 output_base_dir=output_base_dir, wandb_run=wandb_run, model_name=model_name
             )
@@ -646,21 +608,15 @@
         "val_mse_x": avg_metrics.get("mse_x", np.nan),
         "val_mse_y": avg_metrics.get("mse_y", np.nan),
         "val_mse_z": avg_metrics.get("mse_z", np.nan),
-<<<<<<< HEAD
         # "val_mse_vorticity_mag": avg_metrics.get("mse_vorticity_mag", np.nan), # Removed
-=======
-        "val_mse_vorticity_mag": avg_metrics.get("mse_vorticity_mag", np.nan),
->>>>>>> 26856e22
+
         "val_cosine_sim": avg_metrics.get("cosine_sim", np.nan),
         "val_avg_max_true_vel_mag": avg_metrics.get("max_true_vel_mag", np.nan),
         "val_avg_max_pred_vel_mag": avg_metrics.get("max_pred_vel_mag", np.nan)
     }
     # wandb_probe_metrics_for_epoch is no longer returned for direct logging of individual metrics
     return return_metrics, probe_data_collected
-<<<<<<< HEAD
-=======
-
->>>>>>> 26856e22
+
 
 
 if __name__ == '__main__':
