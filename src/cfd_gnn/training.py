# -*- coding: utf-8 -*-
"""
training.py
-----------
Functions for training and validating CFD GNN models during the training process.
Includes epoch-based training loops and validation on continuous (paired) data.
"""
import time
import numpy as np
import torch
from pathlib import Path
from torch.optim import Optimizer
from torch.optim.lr_scheduler import ReduceLROnPlateau
from torch_geometric.loader import DataLoader  # Use PyG DataLoader
from torch_geometric.data import Data
import torch.nn.functional as F  # For direct use if needed, though losses module is preferred

from .losses import combined_loss, calculate_divergence  # Assuming losses.py is in the same package
from .data_utils import vtk_to_knn_graph  # Or a more general graph loader if needed for validation
from .utils import get_device, write_vtk_with_fields  # For device management and VTK writing
from .metrics import calculate_vorticity_magnitude  # For vorticity calculation
from pathlib import Path  # For path manipulation
import numpy as np  # For array operations if needed before PyVista
import matplotlib.pyplot as plt
from scipy.spatial import Delaunay
import io
import wandb
from PIL import Image # Import PIL Image

# New helper function for plotting:
def _log_and_save_field_plots(
    points_np: np.ndarray,
    true_vel_tensor: torch.Tensor,
    pred_vel_tensor: torch.Tensor,
    error_mag_tensor: torch.Tensor,
    pred_div_tensor: torch.Tensor,
    # true_vort_mag_np: np.ndarray | None, # Optional, if we want to plot true vorticity
    pred_vort_mag_np: np.ndarray | None,
    path_t1: Path, # For naming output files
    epoch_num: int,
    current_sample_global_idx: int, # Index of the sample in the validation dataloader
    output_base_dir: str | Path | None,
    wandb_run: wandb.sdk.wandb_run.Run | None,
    model_name: str,
    # base_filename_stem: str, # path_t1.stem can be used directly
    simple_plot: bool = False # Flag for the fallback simpler plot
):
    """
    Generates, saves, and logs detailed field comparison plots for a validation sample.
    Plots include velocity magnitudes (true, pred, error), predicted divergence,
    and predicted vorticity magnitude.
    """
    if not (wandb_run or output_base_dir): # No place to log or save
        return
    if points_np is None or points_np.shape[0] < 3: # Need at least 3 points for triangulation
        print(f"Warning: Not enough points ({points_np.shape[0] if points_np is not None else 'None'}) for sample {current_sample_global_idx} from {path_t1.name} to generate field plot.")
        return

    # Convert tensors to numpy for plotting
    true_vel_mag_np = true_vel_tensor.norm(dim=1).cpu().numpy()
    pred_vel_mag_np = pred_vel_tensor.norm(dim=1).cpu().numpy()
    error_mag_np = error_mag_tensor.cpu().numpy()
    pred_div_np = pred_div_tensor.cpu().numpy() if pred_div_tensor is not None else None # Handle optional div
    # pred_vort_mag_np is already numpy or None

    # Determine slice for 2D plotting (e.g., points near z=mean(z) or just XY if 2D)
    slice_points_2d = None
    fields_to_plot_on_slice = {}

    is_3d_data = points_np.shape[1] == 3

    if is_3d_data:
        mean_z = np.mean(points_np[:, 2])
        z_extent = np.max(points_np[:, 2]) - np.min(points_np[:, 2])
        thickness = 0.05 * z_extent if z_extent > 1e-6 else 0.01
        slice_indices = np.where(np.abs(points_np[:, 2] - mean_z) < thickness / 2.0)[0]

        if len(slice_indices) < 3:
            slice_points_2d = points_np[:, :2]
            slice_indices = np.arange(points_np.shape[0])
        else:
            slice_points_2d = points_np[slice_indices, :2]
    else: # Data is already 2D
        slice_points_2d = points_np
        slice_indices = np.arange(points_np.shape[0])

    if len(slice_indices) < 3:
        print(f"Warning: Not enough points in final slice ({len(slice_indices)} points) for sample {current_sample_global_idx} from {path_t1.name}. Skipping plot generation.")
        return

    # Populate fields for plotting
    fields_to_plot_on_slice["True Vel Mag"] = true_vel_mag_np[slice_indices]
    fields_to_plot_on_slice["Pred Vel Mag"] = pred_vel_mag_np[slice_indices]
    fields_to_plot_on_slice["Error Mag"] = error_mag_np[slice_indices]

    if not simple_plot:
        if pred_div_np is not None:
            fields_to_plot_on_slice["Pred Divergence"] = pred_div_np[slice_indices]
        if pred_vort_mag_np is not None and is_3d_data:
             if pred_vort_mag_np.shape[0] == points_np.shape[0]:
                fields_to_plot_on_slice["Pred Vorticity Mag"] = pred_vort_mag_np[slice_indices]
             else:
                print(f"Warning: Vorticity array shape mismatch for sample {current_sample_global_idx} from {path_t1.name}. Skipping vorticity plot.")

    num_subplots = len(fields_to_plot_on_slice)
    if num_subplots == 0:
        return

    if simple_plot and "Error Mag" not in fields_to_plot_on_slice: # Ensure simple plot has at least error
        if "Pred Vel Mag" in fields_to_plot_on_slice : del fields_to_plot_on_slice["Pred Vel Mag"] # make space
        if "True Vel Mag" in fields_to_plot_on_slice : del fields_to_plot_on_slice["True Vel Mag"]
        num_subplots = len(fields_to_plot_on_slice)


    if num_subplots <= 3 :
        fig_rows, fig_cols = 1, num_subplots
        figsize = (6 * num_subplots, 5)
    else:
        fig_cols = 3
        fig_rows = (num_subplots + fig_cols -1) // fig_cols
        figsize = (18, 5 * fig_rows) if fig_rows > 0 else (18,5)


    fig, axes = plt.subplots(fig_rows, fig_cols, figsize=figsize, squeeze=False)
    axes = axes.flatten()

    plot_successful = False
    try:
        tri = Delaunay(slice_points_2d)

        for ax_idx, (title, data_field) in enumerate(fields_to_plot_on_slice.items()):
            ax = axes[ax_idx]
            cmap = "jet"
            if "Error" in title: cmap = "Reds"
            elif "Divergence" in title: cmap = "coolwarm"
            elif "Vorticity" in title: cmap = "viridis"

            contour = ax.tricontourf(slice_points_2d[:,0], slice_points_2d[:,1], tri.simplices, data_field, levels=14, cmap=cmap)
            fig.colorbar(contour, ax=ax)
            ax.set_title(title)
            ax.set_xlabel("X")
            ax.set_ylabel("Y")
            ax.axis('equal')

        for ax_idx in range(num_subplots, len(axes)):
            axes[ax_idx].set_visible(False)

        plot_title_prefix = f"Epoch {epoch_num}" if epoch_num >=0 else "FinalVal"
        fig.suptitle(f"{model_name} - {plot_title_prefix} - Sample {current_sample_global_idx} ({path_t1.stem}) - {'Z-slice' if is_3d_data else '2D'} Fields", fontsize=16)
        fig.tight_layout(rect=[0, 0, 1, 0.96])
        plot_successful = True

    except Exception as e_plot:
        print(f"Warning: Failed to generate tricontourf plot for sample {current_sample_global_idx} from {path_t1.name}: {e_plot}")
        if fig is not None: plt.close(fig)
        return

    if plot_successful:
        if output_base_dir:
            try:
                case_name = path_t1.parent.parent.name
                epoch_folder_name = f"epoch_{epoch_num}" if epoch_num >= 0 else "final_validation_plots"

                plot_output_dir = Path(output_base_dir) / "validation_plots" / model_name / epoch_folder_name / case_name
                plot_output_dir.mkdir(parents=True, exist_ok=True)

                base_filename = path_t1.stem
                plot_suffix = "_simple_comparison.png" if simple_plot else "_detailed_fields_comparison.png"
                plot_file_path = plot_output_dir / f"{base_filename}_sample{current_sample_global_idx}{plot_suffix}"

                plt.savefig(plot_file_path)
                # print(f"  Saved field plot to {plot_file_path}") # Reduced verbosity
            except Exception as e_save:
                print(f"Warning: Could not save local field plot for sample {current_sample_global_idx} from {path_t1.name}: {e_save}")

        if wandb_run:
            try:
                buf = io.BytesIO()
                plt.savefig(buf, format='png')
                buf.seek(0)
                log_key_suffix = "_simple" if simple_plot else "_detailed"
                # Key no longer contains epoch number for W&B media panel slider
                image_log_key = f"{model_name}/Validation_Fields_Sample{current_sample_global_idx}{log_key_suffix}"
                pil_image = Image.open(buf)
                # Log with step=epoch_num and commit=False, so it's part of the main epoch log
                wandb_run.log({image_log_key: wandb.Image(pil_image)}, step=epoch_num, commit=False)
                buf.close()
                pil_image.close()
<<<<<<< HEAD
=======

>>>>>>> 2d646837
            except Exception as e_wandb_log:
                print(f"Warning: Could not log W&B field image for sample {current_sample_global_idx} from {path_t1.name} (epoch {epoch_num}): {e_wandb_log}")

        plt.close(fig)


def train_single_epoch(
        model: torch.nn.Module,
        train_loader: DataLoader,
        optimizer: Optimizer,
        loss_weights: dict,  # e.g., {"supervised": 1.0, "divergence": 0.1, "histogram": 0.05}
        histogram_bins: int,
        device: torch.device,
        clip_grad_norm_value: float | None = 1.0,
        regularization_type: str = "None", # "L1", "L2", or "None"
        regularization_lambda: float = 0.0 # Strength of regularization
) -> dict:
    """
    Trains the model for a single epoch.

    Args:
        model: The GNN model to train.
        train_loader: DataLoader for the training dataset (yielding pairs of Data objects).
        optimizer: The PyTorch optimizer.
        loss_weights: Dictionary of weights for different loss components.
        histogram_bins: Number of bins for the histogram loss.
        device: PyTorch device to run training on.
        clip_grad_norm_value: Max norm for gradient clipping. If None, no clipping.

    Returns:
        A dictionary containing aggregated training metrics for the epoch (e.g., mean losses).
    """
    model.train()
    epoch_aggregated_losses = {
        "total": 0.0,
        "supervised": 0.0,
        "divergence": 0.0,
        "histogram": 0.0,
        "regularization": 0.0 # Added for L1/L2 regularization loss
    }
    num_batches = 0

    for graph_t0, graph_t1 in train_loader:
        # Move data to the target device within the training loop
        graph_t0 = graph_t0.to(device)
        graph_t1 = graph_t1.to(device)

        optimizer.zero_grad()

        # Forward pass: model predicts velocity at t1 based on graph_t0
        # The model's task is to predict graph_t1.x (true_vel_t1) using graph_t0 as input.
        predicted_vel_t1 = model(graph_t0)
        true_vel_t1 = graph_t1.x

        # graph_data for loss calculation should be graph_t0, as divergence is on predicted field
        # relative to the input graph structure.
        total_loss, individual_losses = combined_loss(
            predicted_velocity=predicted_vel_t1,
            true_velocity=true_vel_t1,
            graph_data=graph_t0,  # Divergence and histogram loss use the input graph's structure
            loss_weights=loss_weights,
            histogram_bins=histogram_bins
        )

        # Add regularization loss if applicable
        reg_loss = torch.tensor(0.0, device=device)
        if regularization_type != "None" and regularization_lambda > 0:
            if regularization_type == "L1":
                for param in model.parameters():
                    reg_loss += torch.sum(torch.abs(param))
            elif regularization_type == "L2":
                for param in model.parameters():
                    reg_loss += torch.sum(param.pow(2))
            else:
                raise ValueError(f"Unknown regularization_type: {regularization_type}. Supported types are 'L1', 'L2', 'None'.")

            total_loss += regularization_lambda * reg_loss
            epoch_aggregated_losses["regularization"] += (regularization_lambda * reg_loss).item()


        total_loss.backward()

        if clip_grad_norm_value:
            torch.nn.utils.clip_grad_norm_(model.parameters(), clip_grad_norm_value)

        optimizer.step()

        epoch_aggregated_losses["total"] += total_loss.item()
        epoch_aggregated_losses["supervised"] += individual_losses["supervised"].item()
        epoch_aggregated_losses["divergence"] += individual_losses["divergence"].item()
        epoch_aggregated_losses["histogram"] += individual_losses["histogram"].item()

        # DEBUG: Log divergence and prediction stats for the first few batches
        if num_batches < 2: # Log for first 2 batches of an epoch
            if "divergence_values_pred_for_debug" in individual_losses:
                div_pred_train = individual_losses["divergence_values_pred_for_debug"]
                div_pred_stats_train = {
                    "min": div_pred_train.min().item(), "max": div_pred_train.max().item(),
                    "mean": div_pred_train.mean().item(), "std": div_pred_train.std().item(),
                    "abs_mean": div_pred_train.abs().mean().item()
                }
                print(f"DEBUG: Train batch {num_batches}, div_pred stats: {div_pred_stats_train}")
                print(f"DEBUG: Train batch {num_batches}, individual_losses[\"divergence\"]: {individual_losses['divergence'].item():.12e}") # High precision print

            pred_vel_stats_train = {
                "min": predicted_vel_t1.min().item(), "max": predicted_vel_t1.max().item(),
                "mean": predicted_vel_t1.mean().item(), "std": predicted_vel_t1.std().item(),
                "abs_mean": predicted_vel_t1.abs().mean().item()
            }
            print(f"DEBUG: Train batch {num_batches}, pred_vel_t1 stats: {pred_vel_stats_train}")

        num_batches += 1

    if num_batches > 0:
        for key in epoch_aggregated_losses:
            epoch_aggregated_losses[key] /= num_batches

    return epoch_aggregated_losses


@torch.no_grad()
def validate_on_pairs(
        model: torch.nn.Module,
        val_frame_pairs: list[tuple[Path, Path]],  # List of (path_t0, path_t1)
        # graph_config: dict,  # For vtk_to_graph (k_neighbors, downsample_n, keys) # Replaced by global_cfg access
        # For probe points, we need the global config, not just graph_config
        global_cfg: dict, # Main config dictionary
        use_noisy_data_for_val: bool,  # Whether val data itself is noisy
        device: torch.device,
        # graph_type: str = "knn",  # "knn" or "full_mesh" for graph construction # Get from global_cfg
        epoch_num: int = -1,  # For naming output files, -1 for non-epoch specific validation
        output_base_dir: str | Path | None = None,  # Base path for saving field VTKs
        save_fields_vtk: bool = False,  # Flag to control saving of VTK files
        wandb_run: wandb.sdk.wandb_run.Run | None = None,  # For logging images
        log_field_image_sample_idx: int = 0,  # Index of the sample in val_frame_pairs to log as an image
        model_name: str = "Model"  # For naming W&B logs
) -> tuple[dict, list]: # Will now also return probe_data_collected
    """
    Validates the model on a set of paired frames from VTK files.
    Computes MSE, RMSE of velocity magnitude, and MSE of divergence.
    Optionally saves VTK files with true, predicted, and error fields.
    Optionally logs velocity at probe points.

    Args:
        model: The trained GNN model.
        val_frame_pairs: List of (path_t0, path_t1) tuples for validation.
        global_cfg: The global configuration dictionary.
        use_noisy_data_for_val: If True, loads noisy versions of validation data.
        device: PyTorch device.
        epoch_num: Current epoch number, used for naming output directories for VTK fields and probe CSV.
        output_base_dir: Base directory for saving run outputs.
        save_fields_vtk: If True, saves the VTK files with detailed fields.
        wandb_run: Optional W&B run object.
        log_field_image_sample_idx: Index of sample for detailed field plot.
        model_name: Name of the model for logging.

    Returns:
        A tuple: (dictionary_with_mean_validation_metrics, list_of_probe_data_rows)
    """
    model.eval()
    metrics_list = { # Standard metrics
        "mse": [], "rmse_mag": [], "mse_div": [],
        "mse_x": [], "mse_y": [], "mse_z": [],
        "mse_vorticity_mag": [],
        "cosine_sim": [],
        "max_true_vel_mag": [],
        "max_pred_vel_mag": []
    }
    # --- Probe Data Initialization ---
    probe_data_collected = [] # List to store dicts for CSV/Pandas for the detailed CSV file
    # Data for W&B Table: list of lists/tuples: [case, probe_id, target_x, target_y, target_z, error_mag]
    wandb_table_probe_errors_data = []
<<<<<<< HEAD
    case_probe_definitions = {} # Stores {case_name: [(target_coord_str, node_idx, target_coord_xyz), ...]}


=======

    case_probe_definitions = {} # Stores {case_name: [(target_coord_str, node_idx, target_coord_xyz), ...]}


>>>>>>> 2d646837
    from .data_utils import vtk_to_knn_graph, vtk_to_fullmesh_graph # Local import
    from .metrics import cosine_similarity_metric # Import cosine similarity
    from sklearn.neighbors import NearestNeighbors # For probe point finding

    # Extract relevant configs from global_cfg
    # Use validation_during_training specific graph_config if available, else main graph_config
    # This was simplified from the original as global_cfg is now passed directly.
    val_train_cfg = global_cfg.get("validation_during_training", {})
    graph_config = val_train_cfg.get("val_graph_config", global_cfg.get("graph_config", {}))
    # Ensure essential keys are present, falling back to top-level cfg or defaults
    graph_config.update({
        "k": graph_config.get("k", global_cfg.get("graph_config", {}).get("k", 12)), # Default k if not found anywhere
        "down_n": graph_config.get("down_n", global_cfg.get("graph_config", {}).get("down_n")),
        "velocity_key": graph_config.get("velocity_key", global_cfg.get("velocity_key", "U")),
        "noisy_velocity_key_suffix": graph_config.get("noisy_velocity_key_suffix", global_cfg.get("noisy_velocity_key_suffix", "_noisy")),
        "pressure_key": graph_config.get("pressure_key", global_cfg.get("pressure_key", "p"))
    })
    graph_type = val_train_cfg.get("val_graph_type", global_cfg.get("default_graph_type", "knn"))

    probes_cfg = global_cfg.get("analysis_probes", {}).get("points", {})
    probes_enabled = probes_cfg.get("enabled", False)
    # Default to [1,1,1] (center point) if num_probes_per_axis not specified
    probes_num_per_axis = probes_cfg.get("num_probes_per_axis", [1,1,1])
    probes_output_field_name = probes_cfg.get("output_field_name", "velocity_at_probe")


    for i, (path_t0, path_t1) in enumerate(val_frame_pairs):
        current_case_name = path_t0.parent.parent.name # e.g. sUbend_011

        # --- Setup Probes for the current case if not already done ---
        if probes_enabled and current_case_name not in case_probe_definitions:
            print(f"DEBUG: Setting up probes for case: {current_case_name}")
            # To get geometry for probe placement, load the first frame (path_t0) of this case
            # This requires constructing a temporary graph object for its 'pos' attribute.
            temp_graph_args_for_pos = {
                "k_neighbors": graph_config["k"],
                "downsample_n": graph_config.get("down_n"),
                "velocity_key": graph_config.get("velocity_key"), # Use the determined velocity key
                "noisy_velocity_key_suffix": graph_config.get("noisy_velocity_key_suffix"),
                "use_noisy_data": use_noisy_data_for_val # Use validation noise setting
            }
            if graph_type == "knn":
                 first_frame_graph_cpu = vtk_to_knn_graph(path_t0, **temp_graph_args_for_pos)
            else: # full_mesh
                 first_frame_graph_cpu = vtk_to_fullmesh_graph(
                     path_t0,
                     velocity_key=graph_config.get("velocity_key"),
                     pressure_key=graph_config.get("pressure_key")
                 )

            case_points_np = first_frame_graph_cpu.pos.cpu().numpy()
            if case_points_np.shape[0] == 0:
                print(f"Warning: Case {current_case_name} first frame has no points. Skipping probe setup for this case.")
                case_probe_definitions[current_case_name] = [] # Mark as processed, no probes
            else:
                min_coords = case_points_np.min(axis=0)
                max_coords = case_points_np.max(axis=0)
                bbox_extents = max_coords - min_coords

                current_case_probes_list = []
                nx, ny, nz = probes_num_per_axis[0], probes_num_per_axis[1], probes_num_per_axis[2]

                for ix_prog in range(nx): # Use different loop var name
                    # Position is at (index + 1) / (count + 1) fraction of extent
                    px = min_coords[0] + (bbox_extents[0] * (ix_prog + 1) / (nx + 1)) if nx > 0 and bbox_extents[0] > 1e-6 else min_coords[0] + 0.5 * bbox_extents[0]
                    for iy_prog in range(ny):
                        py = min_coords[1] + (bbox_extents[1] * (iy_prog + 1) / (ny + 1)) if ny > 0 and bbox_extents[1] > 1e-6 else min_coords[1] + 0.5 * bbox_extents[1]
                        for iz_prog in range(nz):
                            pz = min_coords[2] + (bbox_extents[2] * (iz_prog + 1) / (nz + 1)) if nz > 0 and bbox_extents[2] > 1e-6 else min_coords[2] + 0.5 * bbox_extents[2]

                            target_coord = np.array([px, py, pz])
                            nn_probes = NearestNeighbors(n_neighbors=1).fit(case_points_np) # Renamed nn
                            _, nearest_node_idx_arr = nn_probes.kneighbors(target_coord.reshape(1, -1)) # Renamed
                            node_idx = int(nearest_node_idx_arr.squeeze())

                            target_coord_str = f"P_X{px:.2f}_Y{py:.2f}_Z{pz:.2f}"
                            current_case_probes_list.append((target_coord_str, node_idx, target_coord))
                case_probe_definitions[current_case_name] = current_case_probes_list
                print(f"DEBUG: Defined {len(current_case_probes_list)} probes for case {current_case_name}.")
            del first_frame_graph_cpu # Free memory


        # Graph construction (actual graphs for model input)
        if graph_type == "knn":
            knn_args_val = {
                "k_neighbors": graph_config["k"],
                "downsample_n": graph_config.get("down_n"),
                "velocity_key": graph_config.get("velocity_key"),
                "noisy_velocity_key_suffix": graph_config.get("noisy_velocity_key_suffix"),
            }
            graph_t0_cpu = vtk_to_knn_graph(path_t0, **knn_args_val, use_noisy_data=use_noisy_data_for_val)
            graph_t1_cpu = vtk_to_knn_graph(path_t1, **knn_args_val, use_noisy_data=use_noisy_data_for_val) # Target uses same noise setting
        elif graph_type == "full_mesh":
            graph_t0_cpu = vtk_to_fullmesh_graph(path_t0, velocity_key=graph_config.get("velocity_key"), pressure_key=graph_config.get("pressure_key"))
            graph_t1_cpu = vtk_to_fullmesh_graph(path_t1, velocity_key=graph_config.get("velocity_key"), pressure_key=graph_config.get("pressure_key"))
        else:
            raise ValueError(f"Unsupported graph_type for validation: {graph_type}")

        # Move graphs to device before model inference
        graph_t0 = graph_t0_cpu.to(device)
        graph_t1 = graph_t1_cpu.to(device)

        predicted_vel_t1 = model(graph_t0)
        true_vel_t1 = graph_t1.x

        # --- Standard Metrics Calculation ---
        mse = F.mse_loss(predicted_vel_t1, true_vel_t1).item()
        metrics_list["mse"].append(mse)
        for component_idx, component_label in enumerate(['x', 'y', 'z']):
            if predicted_vel_t1.shape[1] > component_idx: # Ensure component exists (e.g. for 2D data)
                mse_comp = F.mse_loss(predicted_vel_t1[:, component_idx], true_vel_t1[:, component_idx]).item()
                metrics_list[f"mse_{component_label}"].append(mse_comp)
            else:
                metrics_list[f"mse_{component_label}"].append(np.nan)


        pred_mag = predicted_vel_t1.norm(dim=1)
        true_mag = true_vel_t1.norm(dim=1)
        rmse_mag = torch.sqrt(F.mse_loss(pred_mag, true_mag)).item()
        metrics_list["rmse_mag"].append(rmse_mag)

        div_pred_tensor = calculate_divergence(predicted_vel_t1, graph_t0) # Renamed to avoid conflict
        mse_div = (div_pred_tensor ** 2).mean().item()
        metrics_list["mse_div"].append(mse_div)

        cos_sim = cosine_similarity_metric(predicted_vel_t1.cpu().numpy(), true_vel_t1.cpu().numpy()) # Numpy for metric
        metrics_list["cosine_sim"].append(cos_sim)

        max_true_vel_mag = true_mag.max().item()
        max_pred_vel_mag = pred_mag.max().item()
        metrics_list["max_true_vel_mag"].append(max_true_vel_mag)
        metrics_list["max_pred_vel_mag"].append(max_pred_vel_mag)

        points_np_frame = graph_t1.pos.cpu().numpy() # Points for current frame

        if points_np_frame.shape[1] == 3: # Only if 3D data
            true_vort_mag_np = calculate_vorticity_magnitude(points_np_frame, true_vel_t1.cpu().numpy())
            pred_vort_mag_np = calculate_vorticity_magnitude(points_np_frame, predicted_vel_t1.cpu().numpy())
            if true_vort_mag_np is not None and pred_vort_mag_np is not None and \
               true_vort_mag_np.shape == pred_vort_mag_np.shape:
                mse_vort_mag = np.mean((true_vort_mag_np - pred_vort_mag_np) ** 2)
                metrics_list["mse_vorticity_mag"].append(mse_vort_mag)
            else: metrics_list["mse_vorticity_mag"].append(np.nan)
        else: metrics_list["mse_vorticity_mag"].append(np.nan)


        # --- Probe Data Extraction and Logging ---
        if probes_enabled and current_case_name in case_probe_definitions and case_probe_definitions[current_case_name]:
            frame_time_val = graph_t0.time.item() if hasattr(graph_t0, 'time') and graph_t0.time is not None else float(i)

            for probe_idx, (target_coord_str, node_idx, target_coord_actual_xyz) in enumerate(case_probe_definitions[current_case_name]):
                if 0 <= node_idx < true_vel_t1.shape[0]: # Check if node_idx is valid for current graph
                    true_probe_vel_vals = true_vel_t1[node_idx].cpu().numpy()
                    pred_probe_vel_vals = predicted_vel_t1[node_idx].cpu().numpy()

                    true_probe_mag_val = np.linalg.norm(true_probe_vel_vals)
                    pred_probe_mag_val = np.linalg.norm(pred_probe_vel_vals)
                    error_vec_probe = true_probe_vel_vals - pred_probe_vel_vals
                    error_probe_mag_val = np.linalg.norm(error_vec_probe)

                    # Data for W&B Table
                    wandb_table_probe_errors_data.append([
                        current_case_name,
                        target_coord_str,
                        target_coord_actual_xyz[0],
                        target_coord_actual_xyz[1],
                        target_coord_actual_xyz[2],
                        error_probe_mag_val
                    ])

<<<<<<< HEAD
=======

>>>>>>> 2d646837
                    # CSV Data Collection (detailed)
                    probe_data_collected.append({
                        "epoch": epoch_num, "case": current_case_name,
                        "frame_path_t0": str(path_t0), "frame_time_t0": frame_time_val,
                        "probe_id_str": target_coord_str,
                        "probe_target_x": target_coord_actual_xyz[0],
                        "probe_target_y": target_coord_actual_xyz[1],
                        "probe_target_z": target_coord_actual_xyz[2],
                        "node_idx": node_idx,
                        "true_vx": true_probe_vel_vals[0], "true_vy": true_probe_vel_vals[1], "true_vz": true_probe_vel_vals[2] if len(true_probe_vel_vals) == 3 else 0.0,
                        "pred_vx": pred_probe_vel_vals[0], "pred_vy": pred_probe_vel_vals[1], "pred_vz": pred_probe_vel_vals[2] if len(pred_probe_vel_vals) == 3 else 0.0,
                        "true_mag": true_probe_mag_val, "pred_mag": pred_probe_mag_val, "error_mag": error_probe_mag_val
                    })
        # --- End Probe Data ---


        # --- VTK Saving and Plotting (using points_np_frame) ---
        if save_fields_vtk and output_base_dir and points_np_frame is not None:
            try:
                error_mag_for_vtk = torch.norm(predicted_vel_t1 - true_vel_t1, dim=1)
                frame_name_stem = path_t1.stem
                # case_name is current_case_name
                epoch_folder_name = f"epoch_{epoch_num}" if epoch_num >= 0 else "final_validation"
                vtk_output_dir = Path(output_base_dir) / "validation_fields" / model_name / epoch_folder_name / current_case_name
                vtk_output_dir.mkdir(parents=True, exist_ok=True)
                vtk_file_path = vtk_output_dir / f"{frame_name_stem}_fields.vtk"

<<<<<<< HEAD
=======

>>>>>>> 2d646837
                true_vel_np = true_vel_t1.cpu().numpy()
                pred_vel_np = predicted_vel_t1.cpu().numpy()
                delta_v_vectors = true_vel_np - pred_vel_np

                point_data_for_vtk = {
                    "true_velocity": true_vel_np,
                    "predicted_velocity": pred_vel_np,
                    "delta_velocity_vector": delta_v_vectors, # Add delta_v vector field
<<<<<<< HEAD
=======

>>>>>>> 2d646837
                    "velocity_error_magnitude": error_mag_for_vtk.cpu().numpy()
                }
                if points_np_frame.shape[1] == 3: # Vorticity only for 3D
                    # true_vort_mag_np and pred_vort_mag_np already computed if 3D
                    if true_vort_mag_np is not None: point_data_for_vtk["true_vorticity_magnitude"] = true_vort_mag_np
                    if pred_vort_mag_np is not None: point_data_for_vtk["predicted_vorticity_magnitude"] = pred_vort_mag_np

                write_vtk_with_fields(str(vtk_file_path), points_np_frame, point_data_for_vtk)
            except Exception as e_vtk:
                print(f"Warning: Could not save detailed VTK fields for {path_t1.name}: {e_vtk}")

        if i == log_field_image_sample_idx and points_np_frame is not None and points_np_frame.shape[0] > 0:
            error_mag_tensor_for_plot = torch.norm(predicted_vel_t1 - true_vel_t1, dim=1)
            # pred_vort_mag_np already computed if 3D, else None
            _log_and_save_field_plots(
                points_np=points_np_frame, true_vel_tensor=true_vel_t1, pred_vel_tensor=predicted_vel_t1,
                error_mag_tensor=error_mag_tensor_for_plot, pred_div_tensor=div_pred_tensor,
                pred_vort_mag_np=pred_vort_mag_np if points_np_frame.shape[1] == 3 else None,
                path_t1=path_t1, epoch_num=epoch_num, current_sample_global_idx=i,
                output_base_dir=output_base_dir, wandb_run=wandb_run, model_name=model_name
            )
        # --- End VTK and Plotting ---

    # --- Log Probe Error Table to W&B ---
    if wandb_run and probes_enabled and wandb_table_probe_errors_data:
        probe_table_columns = ["Case", "ProbeID", "TargetX", "TargetY", "TargetZ", "ErrorMagnitude"]
        probe_error_table = wandb.Table(columns=probe_table_columns, data=wandb_table_probe_errors_data)
        wandb_run.log({f"{model_name}/Probes/ErrorMagnitudes_Epoch{epoch_num}": probe_error_table}, step=epoch_num, commit=False) # commit=False, main log call will commit

    # --- Aggregation of standard metrics ---
    avg_metrics = {key: float(np.nanmean(values) if len(values) > 0 and np.any(np.isfinite(values)) else np.nan)
                   for key, values in metrics_list.items() if values}

    return_metrics = {
        "val_mse": avg_metrics.get("mse", np.nan),
        "val_rmse_mag": avg_metrics.get("rmse_mag", np.nan),
        "val_mse_div": avg_metrics.get("mse_div", np.nan),
        "val_mse_x": avg_metrics.get("mse_x", np.nan),
        "val_mse_y": avg_metrics.get("mse_y", np.nan),
        "val_mse_z": avg_metrics.get("mse_z", np.nan),
        "val_mse_vorticity_mag": avg_metrics.get("mse_vorticity_mag", np.nan),
        "val_cosine_sim": avg_metrics.get("cosine_sim", np.nan),
        "val_avg_max_true_vel_mag": avg_metrics.get("max_true_vel_mag", np.nan),
        "val_avg_max_pred_vel_mag": avg_metrics.get("max_pred_vel_mag", np.nan)
    }
    # wandb_probe_metrics_for_epoch is no longer returned for direct logging of individual metrics
    return return_metrics, probe_data_collected
<<<<<<< HEAD
=======

>>>>>>> 2d646837


if __name__ == '__main__':
    from pathlib import Path
    import shutil
    from .utils import set_seed
    from .models import FlowNet  # Example model
    from .data_utils import PairedFrameDataset, make_frame_pairs, create_noisy_dataset_tree
    import meshio  # For creating dummy data

    print("Testing training.py...")
    set_seed(42)
    test_device = get_device("auto")
    print(f"Using device: {test_device}")

    # Create dummy data and dataset
    dummy_data_root = Path("outputs/dummy_train_data_main")
    dummy_noisy_data_root = Path("outputs/dummy_train_noisy_data_main")
    if dummy_data_root.exists(): shutil.rmtree(dummy_data_root)
    if dummy_noisy_data_root.exists(): shutil.rmtree(dummy_noisy_data_root)

    case_cfd = dummy_data_root / "sUbend_train01" / "CFD"
    case_cfd.mkdir(parents=True, exist_ok=True)

    points_np = np.random.rand(30, 3).astype(np.float64)  # More points for kNN
    velocity_np = np.random.rand(30, 3).astype(np.float32)
    dummy_msh = meshio.Mesh(points_np, point_data={"U": velocity_np})

    frame_paths_orig = []
    for i in range(3):  # 3 frames for 2 pairs
        p = case_cfd / f"Frame_{i:02d}_data.vtk"
        meshio.write(str(p), dummy_msh, file_format="vtk")
        frame_paths_orig.append(p)

    # Create noisy version for training
    create_noisy_dataset_tree(dummy_data_root, dummy_noisy_data_root, 0.05, 0.15, overwrite=True)

    train_frame_pairs_noisy = make_frame_pairs(dummy_noisy_data_root)
    assert len(train_frame_pairs_noisy) >= 1, "Not enough frame pairs for training test."

    # Configs
    model_cfg = {"h_dim": 32, "layers": 2}  # Small model for test
    graph_cfg = {"k": 5, "down_n": None, "velocity_key": "U", "noisy_velocity_key_suffix": "_noisy"}
    loss_cfg = {"supervised": 1.0, "divergence": 0.1, "histogram": 0.05}
    hist_bins = 16

    # Dataset and DataLoader
    train_ds = PairedFrameDataset(
        train_frame_pairs_noisy, graph_cfg, graph_type="knn", use_noisy_data=True, device=test_device
    )
    # PyG DataLoader handles batching of Data objects correctly
    train_loader_pyg = DataLoader(train_ds, batch_size=2, shuffle=True)

    # Model and Optimizer
    test_model = FlowNet(model_cfg).to(test_device)
    optimizer = torch.optim.Adam(test_model.parameters(), lr=1e-3)

    # Test train_single_epoch
    print("\nTesting train_single_epoch...")
    epoch_metrics = train_single_epoch(
        test_model, train_loader_pyg, optimizer, loss_cfg, hist_bins, test_device
    )
    print(f"Epoch training metrics: {epoch_metrics}")
    assert "total" in epoch_metrics and epoch_metrics["total"] > 0
    print("train_single_epoch test passed.")

    # Test validate_on_pairs
    # Use original (non-noisy) data for this validation example, but point to its paths
    val_pairs_orig = make_frame_pairs(dummy_data_root)
    assert len(val_pairs_orig) >= 1, "Not enough frame pairs for validation test."

    print("\nTesting validate_on_pairs...")
    # For this test, use_noisy_data_for_val = False as we are using original files
    validation_metrics = validate_on_pairs(
        test_model, val_pairs_orig, graph_cfg, use_noisy_data_for_val=False, device=test_device, graph_type="knn"
    )
    print(f"Validation metrics: {validation_metrics}")
    assert "val_mse" in validation_metrics
    print("validate_on_pairs test passed.")

    # Cleanup
    if dummy_data_root.exists(): shutil.rmtree(dummy_data_root)
    if dummy_noisy_data_root.exists(): shutil.rmtree(dummy_noisy_data_root)
    print("\nDummy training test files cleaned up.")
    print("training.py tests complete.")<|MERGE_RESOLUTION|>--- conflicted
+++ resolved
@@ -186,10 +186,7 @@
                 wandb_run.log({image_log_key: wandb.Image(pil_image)}, step=epoch_num, commit=False)
                 buf.close()
                 pil_image.close()
-<<<<<<< HEAD
-=======
-
->>>>>>> 2d646837
+
             except Exception as e_wandb_log:
                 print(f"Warning: Could not log W&B field image for sample {current_sample_global_idx} from {path_t1.name} (epoch {epoch_num}): {e_wandb_log}")
 
@@ -362,16 +359,9 @@
     probe_data_collected = [] # List to store dicts for CSV/Pandas for the detailed CSV file
     # Data for W&B Table: list of lists/tuples: [case, probe_id, target_x, target_y, target_z, error_mag]
     wandb_table_probe_errors_data = []
-<<<<<<< HEAD
     case_probe_definitions = {} # Stores {case_name: [(target_coord_str, node_idx, target_coord_xyz), ...]}
 
 
-=======
-
-    case_probe_definitions = {} # Stores {case_name: [(target_coord_str, node_idx, target_coord_xyz), ...]}
-
-
->>>>>>> 2d646837
     from .data_utils import vtk_to_knn_graph, vtk_to_fullmesh_graph # Local import
     from .metrics import cosine_similarity_metric # Import cosine similarity
     from sklearn.neighbors import NearestNeighbors # For probe point finding
@@ -542,10 +532,6 @@
                         error_probe_mag_val
                     ])
 
-<<<<<<< HEAD
-=======
-
->>>>>>> 2d646837
                     # CSV Data Collection (detailed)
                     probe_data_collected.append({
                         "epoch": epoch_num, "case": current_case_name,
@@ -573,10 +559,6 @@
                 vtk_output_dir.mkdir(parents=True, exist_ok=True)
                 vtk_file_path = vtk_output_dir / f"{frame_name_stem}_fields.vtk"
 
-<<<<<<< HEAD
-=======
-
->>>>>>> 2d646837
                 true_vel_np = true_vel_t1.cpu().numpy()
                 pred_vel_np = predicted_vel_t1.cpu().numpy()
                 delta_v_vectors = true_vel_np - pred_vel_np
@@ -585,10 +567,7 @@
                     "true_velocity": true_vel_np,
                     "predicted_velocity": pred_vel_np,
                     "delta_velocity_vector": delta_v_vectors, # Add delta_v vector field
-<<<<<<< HEAD
-=======
-
->>>>>>> 2d646837
+
                     "velocity_error_magnitude": error_mag_for_vtk.cpu().numpy()
                 }
                 if points_np_frame.shape[1] == 3: # Vorticity only for 3D
@@ -636,10 +615,7 @@
     }
     # wandb_probe_metrics_for_epoch is no longer returned for direct logging of individual metrics
     return return_metrics, probe_data_collected
-<<<<<<< HEAD
-=======
-
->>>>>>> 2d646837
+
 
 
 if __name__ == '__main__':
