# -*- coding: utf-8 -*-
"""
training.py
-----------
Functions for training and validating CFD GNN models during the training process.
Includes epoch-based training loops and validation on continuous (paired) data.
"""
import time
import numpy as np
import torch
from pathlib import Path
from torch.optim import Optimizer
from torch.optim.lr_scheduler import ReduceLROnPlateau
from torch_geometric.loader import DataLoader  # Use PyG DataLoader
from torch_geometric.data import Data
import torch.nn.functional as F  # For direct use if needed, though losses module is preferred

from .losses import combined_loss, calculate_divergence  # Assuming losses.py is in the same package
from .data_utils import vtk_to_knn_graph  # Or a more general graph loader if needed for validation
from .utils import get_device, write_vtk_with_fields  # For device management and VTK writing
from .metrics import calculate_vorticity_magnitude  # For vorticity calculation
from pathlib import Path  # For path manipulation
import numpy as np  # For array operations if needed before PyVista
import matplotlib.pyplot as plt
from scipy.spatial import Delaunay
import io
import wandb
from PIL import Image # Import PIL Image

# New helper function for plotting:
def _log_and_save_field_plots(
    points_np: np.ndarray,
    true_vel_tensor: torch.Tensor,
    pred_vel_tensor: torch.Tensor,
    error_mag_tensor: torch.Tensor,
<<<<<<< HEAD
    pred_div_tensor: torch.Tensor, # This is the divergence tensor
    point_compliance_np: np.ndarray | None, # New: per-point boolean compliance data
=======
    pred_div_tensor: torch.Tensor,
    # pred_vort_mag_np: np.ndarray | None, # Removed vorticity from plots for now
>>>>>>> ff0aa91a
    path_t1: Path, # For naming output files
    epoch_num: int,
    current_sample_global_idx: int, # Index of the sample in the validation dataloader
    output_base_dir: str | Path | None,
    wandb_run: wandb.sdk.wandb_run.Run | None,
    model_name: str,
    simple_plot: bool = False
):
    """
    Generates, saves, and logs detailed field comparison plots for a validation sample.
    Plots include velocity magnitudes (true, pred, error), predicted divergence,
    and a map of points meeting the 10% relative error criteria.
    """
    if not (wandb_run or output_base_dir): # No place to log or save
        return
    if points_np is None or points_np.shape[0] < 3: # Need at least 3 points for triangulation
        print(f"Warning: Not enough points ({points_np.shape[0] if points_np is not None else 'None'}) for sample {current_sample_global_idx} from {path_t1.name} to generate field plot.")
        return

    # Convert tensors to numpy for plotting
    true_vel_mag_np = true_vel_tensor.norm(dim=1).cpu().numpy()
    pred_vel_mag_np = pred_vel_tensor.norm(dim=1).cpu().numpy()
<<<<<<< HEAD
    error_mag_np = error_mag_tensor.cpu().numpy() # This is ||true - pred||
    pred_div_np = pred_div_tensor.cpu().numpy() if pred_div_tensor is not None else None
=======
    error_mag_np = error_mag_tensor.cpu().numpy()
    pred_div_np = pred_div_tensor.cpu().numpy() if pred_div_tensor is not None else None # Handle optional div
>>>>>>> ff0aa91a

    # Determine slice for 2D plotting (e.g., points near z=mean(z) or just XY if 2D)
    slice_points_2d = None
    fields_to_plot_on_slice = {}

    is_3d_data = points_np.shape[1] == 3

    if is_3d_data:
        mean_z = np.mean(points_np[:, 2])
        z_extent = np.max(points_np[:, 2]) - np.min(points_np[:, 2])
        thickness = 0.05 * z_extent if z_extent > 1e-6 else 0.01
        slice_indices = np.where(np.abs(points_np[:, 2] - mean_z) < thickness / 2.0)[0]

        if len(slice_indices) < 3:
            slice_points_2d = points_np[:, :2]
            slice_indices = np.arange(points_np.shape[0])
        else:
            slice_points_2d = points_np[slice_indices, :2]
    else: # Data is already 2D
        slice_points_2d = points_np
        slice_indices = np.arange(points_np.shape[0])

    if len(slice_indices) < 3:
        print(f"Warning: Not enough points in final slice ({len(slice_indices)} points) for sample {current_sample_global_idx} from {path_t1.name}. Skipping plot generation.")
        return

    # Populate fields for plotting
    fields_to_plot_on_slice["True Vel Mag"] = true_vel_mag_np[slice_indices]
    fields_to_plot_on_slice["Pred Vel Mag"] = pred_vel_mag_np[slice_indices]
    fields_to_plot_on_slice["Error Mag"] = error_mag_np[slice_indices]

    if not simple_plot:
        if pred_div_np is not None:
            fields_to_plot_on_slice["Pred Divergence"] = pred_div_np[slice_indices]
<<<<<<< HEAD
        if point_compliance_np is not None:
            # Ensure point_compliance_np matches the full number of points before slicing
            if point_compliance_np.shape[0] == points_np.shape[0]:
                 fields_to_plot_on_slice["Points within 10% RelErr"] = point_compliance_np[slice_indices].astype(float) # Convert bool to float for plotting
            else:
                print(f"Warning: point_compliance_np shape mismatch ({point_compliance_np.shape[0]}) vs points_np ({points_np.shape[0]}) for sample {current_sample_global_idx}. Skipping compliance plot.")
=======
        # Vorticity plotting removed
        # if pred_vort_mag_np is not None and is_3d_data:
        #      if pred_vort_mag_np.shape[0] == points_np.shape[0]:
        #         fields_to_plot_on_slice["Pred Vorticity Mag"] = pred_vort_mag_np[slice_indices]
        #      else:
        #         print(f"Warning: Vorticity array shape mismatch for sample {current_sample_global_idx} from {path_t1.name}. Skipping vorticity plot.")
>>>>>>> ff0aa91a

    num_subplots = len(fields_to_plot_on_slice)
    if num_subplots == 0:
        return

    if simple_plot and "Error Mag" not in fields_to_plot_on_slice: # Ensure simple plot has at least error
        if "Pred Vel Mag" in fields_to_plot_on_slice : del fields_to_plot_on_slice["Pred Vel Mag"] # make space
        if "True Vel Mag" in fields_to_plot_on_slice : del fields_to_plot_on_slice["True Vel Mag"]
        num_subplots = len(fields_to_plot_on_slice)


    if num_subplots <= 3 :
        fig_rows, fig_cols = 1, num_subplots
        figsize = (6 * num_subplots, 5)
    else:
        fig_cols = 3
        fig_rows = (num_subplots + fig_cols -1) // fig_cols
        figsize = (18, 5 * fig_rows) if fig_rows > 0 else (18,5)


    fig, axes = plt.subplots(fig_rows, fig_cols, figsize=figsize, squeeze=False)
    axes = axes.flatten()

    plot_successful = False
    try:
        tri = Delaunay(slice_points_2d)

        for ax_idx, (title, data_field) in enumerate(fields_to_plot_on_slice.items()):
            ax = axes[ax_idx]
            cmap = "jet"
            if "Error Mag" == title: cmap = "Reds" # Specific for magnitude of error vector
            elif "Divergence" in title: cmap = "coolwarm"
            elif "Points within 10% RelErr" in title: cmap = "RdYlGn" # Green for good, Red for bad

            # For the compliance plot, we might want discrete levels (0 and 1)
            if "Points within 10% RelErr" in title:
                contour = ax.tricontourf(slice_points_2d[:,0], slice_points_2d[:,1], tri.simplices, data_field, levels=[ -0.5, 0.5, 1.5], cmap=cmap)
                # Add a colorbar with ticks at 0 and 1
                cbar = fig.colorbar(contour, ax=ax, ticks=[0, 1])
                cbar.ax.set_yticklabels(['Fail', 'Pass']) # Label ticks
            else:
                contour = ax.tricontourf(slice_points_2d[:,0], slice_points_2d[:,1], tri.simplices, data_field, levels=14, cmap=cmap)
                fig.colorbar(contour, ax=ax)
            ax.set_title(title)
            ax.set_xlabel("X")
            ax.set_ylabel("Y")
            ax.axis('equal')

        for ax_idx in range(num_subplots, len(axes)):
            axes[ax_idx].set_visible(False)

        plot_title_prefix = f"Epoch {epoch_num}" if epoch_num >=0 else "FinalVal"
        fig.suptitle(f"{model_name} - {plot_title_prefix} - Sample {current_sample_global_idx} ({path_t1.stem}) - {'Z-slice' if is_3d_data else '2D'} Fields", fontsize=16)
        fig.tight_layout(rect=[0, 0, 1, 0.96])
        plot_successful = True

    except Exception as e_plot:
        print(f"Warning: Failed to generate tricontourf plot for sample {current_sample_global_idx} from {path_t1.name}: {e_plot}")
        if fig is not None: plt.close(fig)
        return

    if plot_successful:
        if output_base_dir:
            try:
                case_name = path_t1.parent.parent.name
                epoch_folder_name = f"epoch_{epoch_num}" if epoch_num >= 0 else "final_validation_plots"

                plot_output_dir = Path(output_base_dir) / "validation_plots" / model_name / epoch_folder_name / case_name
                plot_output_dir.mkdir(parents=True, exist_ok=True)

                base_filename = path_t1.stem
                plot_suffix = "_simple_comparison.png" if simple_plot else "_detailed_fields_comparison.png"
                plot_file_path = plot_output_dir / f"{base_filename}_sample{current_sample_global_idx}{plot_suffix}"

                plt.savefig(plot_file_path)
                # print(f"  Saved field plot to {plot_file_path}") # Reduced verbosity
            except Exception as e_save:
                print(f"Warning: Could not save local field plot for sample {current_sample_global_idx} from {path_t1.name}: {e_save}")

        if wandb_run:
            try:
                buf = io.BytesIO()
                plt.savefig(buf, format='png')
                buf.seek(0)
                log_key_suffix = "_simple" if simple_plot else "_detailed"
                # Key no longer contains epoch number for W&B media panel slider
                image_log_key = f"{model_name}/Validation_Fields_Sample{current_sample_global_idx}{log_key_suffix}"
                pil_image = Image.open(buf)
                # Log with step=epoch_num and commit=False, so it's part of the main epoch log
                wandb_run.log({image_log_key: wandb.Image(pil_image)}, step=epoch_num, commit=False)
                buf.close()
                pil_image.close()
            except Exception as e_wandb_log:
                print(f"Warning: Could not log W&B field image for sample {current_sample_global_idx} from {path_t1.name} (epoch {epoch_num}): {e_wandb_log}")

        plt.close(fig)


def train_single_epoch(
        model: torch.nn.Module,
        train_loader: DataLoader,
        optimizer: Optimizer,
        loss_weights: dict,  # e.g., {"supervised": 1.0, "divergence": 0.1, "histogram": 0.05}
        histogram_bins: int,
        device: torch.device,
        clip_grad_norm_value: float | None = 1.0,
        regularization_type: str = "None", # "L1", "L2", or "None"
        regularization_lambda: float = 0.0 # Strength of regularization
) -> dict:
    """
    Trains the model for a single epoch.

    Args:
        model: The GNN model to train.
        train_loader: DataLoader for the training dataset (yielding pairs of Data objects).
        optimizer: The PyTorch optimizer.
        loss_weights: Dictionary of weights for different loss components.
        histogram_bins: Number of bins for the histogram loss.
        device: PyTorch device to run training on.
        clip_grad_norm_value: Max norm for gradient clipping. If None, no clipping.

    Returns:
        A dictionary containing aggregated training metrics for the epoch (e.g., mean losses).
    """
    model.train()
    epoch_aggregated_losses = {
        "total": 0.0,
        "supervised": 0.0,
        "divergence": 0.0,
        "histogram": 0.0,
        "regularization": 0.0 # Added for L1/L2 regularization loss
    }
    num_batches = 0

    for graph_t0, graph_t1 in train_loader:
        # Move data to the target device within the training loop
        graph_t0 = graph_t0.to(device)
        graph_t1 = graph_t1.to(device)

        optimizer.zero_grad()

        # Forward pass: model predicts velocity at t1 based on graph_t0
        # The model's task is to predict graph_t1.x (true_vel_t1) using graph_t0 as input.
        predicted_vel_t1 = model(graph_t0)
        true_vel_t1 = graph_t1.x

        # graph_data for loss calculation should be graph_t0, as divergence is on predicted field
        # relative to the input graph structure.
        total_loss, individual_losses = combined_loss(
            predicted_velocity=predicted_vel_t1,
            true_velocity=true_vel_t1,
            graph_data=graph_t0,  # Divergence and histogram loss use the input graph's structure
            loss_weights=loss_weights,
            histogram_bins=histogram_bins
        )

        # Add regularization loss if applicable
        reg_loss = torch.tensor(0.0, device=device)
        if regularization_type != "None" and regularization_lambda > 0:
            if regularization_type == "L1":
                for param in model.parameters():
                    reg_loss += torch.sum(torch.abs(param))
            elif regularization_type == "L2":
                for param in model.parameters():
                    reg_loss += torch.sum(param.pow(2))
            else:
                raise ValueError(f"Unknown regularization_type: {regularization_type}. Supported types are 'L1', 'L2', 'None'.")

            total_loss += regularization_lambda * reg_loss
            epoch_aggregated_losses["regularization"] += (regularization_lambda * reg_loss).item()


        total_loss.backward()

        if clip_grad_norm_value:
            torch.nn.utils.clip_grad_norm_(model.parameters(), clip_grad_norm_value)

        optimizer.step()

        epoch_aggregated_losses["total"] += total_loss.item()
        epoch_aggregated_losses["supervised"] += individual_losses["supervised"].item()
        epoch_aggregated_losses["divergence"] += individual_losses["divergence"].item()
        epoch_aggregated_losses["histogram"] += individual_losses["histogram"].item()

        # DEBUG: Log divergence and prediction stats for the first few batches
        if num_batches < 2: # Log for first 2 batches of an epoch
            if "divergence_values_pred_for_debug" in individual_losses:
                div_pred_train = individual_losses["divergence_values_pred_for_debug"]
                div_pred_stats_train = {
                    "min": div_pred_train.min().item(), "max": div_pred_train.max().item(),
                    "mean": div_pred_train.mean().item(), "std": div_pred_train.std().item(),
                    "abs_mean": div_pred_train.abs().mean().item()
                }
                print(f"DEBUG: Train batch {num_batches}, div_pred stats: {div_pred_stats_train}")
                print(f"DEBUG: Train batch {num_batches}, individual_losses[\"divergence\"]: {individual_losses['divergence'].item():.12e}") # High precision print

            pred_vel_stats_train = {
                "min": predicted_vel_t1.min().item(), "max": predicted_vel_t1.max().item(),
                "mean": predicted_vel_t1.mean().item(), "std": predicted_vel_t1.std().item(),
                "abs_mean": predicted_vel_t1.abs().mean().item()
            }
            print(f"DEBUG: Train batch {num_batches}, pred_vel_t1 stats: {pred_vel_stats_train}")

        num_batches += 1

    if num_batches > 0:
        for key in epoch_aggregated_losses:
            epoch_aggregated_losses[key] /= num_batches

    return epoch_aggregated_losses


@torch.no_grad()
def validate_on_pairs(
        model: torch.nn.Module,
        val_frame_pairs: list[tuple[Path, Path]],  # List of (path_t0, path_t1)
        # graph_config: dict,  # For vtk_to_graph (k_neighbors, downsample_n, keys) # Replaced by global_cfg access
        # For probe points, we need the global config, not just graph_config
        global_cfg: dict, # Main config dictionary
        use_noisy_data_for_val: bool,  # Whether val data itself is noisy
        device: torch.device,
        # graph_type: str = "knn",  # "knn" or "full_mesh" for graph construction # Get from global_cfg
        epoch_num: int = -1,  # For naming output files, -1 for non-epoch specific validation
        output_base_dir: str | Path | None = None,  # Base path for saving field VTKs
        save_fields_vtk: bool = False,  # Flag to control saving of VTK files
        wandb_run: wandb.sdk.wandb_run.Run | None = None,  # For logging images
        log_field_image_sample_idx: int = 0,  # Index of the sample in val_frame_pairs to log as an image
        model_name: str = "Model"  # For naming W&B logs
) -> tuple[dict, list]: # Will now also return probe_data_collected
    """
    Validates the model on a set of paired frames from VTK files.
    Computes MSE, RMSE of velocity magnitude, and MSE of divergence.
    Optionally saves VTK files with true, predicted, and error fields.
    Optionally logs velocity at probe points.

    Args:
        model: The trained GNN model.
        val_frame_pairs: List of (path_t0, path_t1) tuples for validation.
        global_cfg: The global configuration dictionary.
        use_noisy_data_for_val: If True, loads noisy versions of validation data.
        device: PyTorch device.
        epoch_num: Current epoch number, used for naming output directories for VTK fields and probe CSV.
        output_base_dir: Base directory for saving run outputs.
        save_fields_vtk: If True, saves the VTK files with detailed fields.
        wandb_run: Optional W&B run object.
        log_field_image_sample_idx: Index of sample for detailed field plot.
        model_name: Name of the model for logging.

    Returns:
        A tuple: (dictionary_with_mean_validation_metrics, list_of_probe_data_rows)
    """
    model.eval()
    metrics_list = { # Standard metrics
        "mse": [], "rmse_mag": [], "mse_div": [],
        "mse_x": [], "mse_y": [], "mse_z": [],
        # "mse_vorticity_mag": [], # Removed
        "cosine_sim": [],
        "max_true_vel_mag": [],
        "max_pred_vel_mag": [],
        "perc_points_within_10_rel_err": [] # New metric
    }
    # --- Probe Data Initialization ---
    probe_data_collected = [] # List to store dicts for CSV/Pandas for the detailed CSV file
    # Data for W&B Table: list of lists/tuples: [case, probe_id, target_x, target_y, target_z, error_mag]
    wandb_table_probe_errors_data = []
    case_probe_definitions = {} # Stores {case_name: [(target_coord_str, node_idx, target_coord_xyz), ...]}

    from .data_utils import vtk_to_knn_graph, vtk_to_fullmesh_graph # Local import
    from .metrics import cosine_similarity_metric, calculate_perc_points_within_rel_error # Import new metric
    from sklearn.neighbors import NearestNeighbors # For probe point finding

    # Extract relevant configs from global_cfg
    # Use validation_during_training specific graph_config if available, else main graph_config
    # This was simplified from the original as global_cfg is now passed directly.
    val_train_cfg = global_cfg.get("validation_during_training", {})
    graph_config = val_train_cfg.get("val_graph_config", global_cfg.get("graph_config", {}))
    # Ensure essential keys are present, falling back to top-level cfg or defaults
    graph_config.update({
        "k": graph_config.get("k", global_cfg.get("graph_config", {}).get("k", 12)), # Default k if not found anywhere
        "down_n": graph_config.get("down_n", global_cfg.get("graph_config", {}).get("down_n")),
        "velocity_key": graph_config.get("velocity_key", global_cfg.get("velocity_key", "U")),
        "noisy_velocity_key_suffix": graph_config.get("noisy_velocity_key_suffix", global_cfg.get("noisy_velocity_key_suffix", "_noisy")),
        "pressure_key": graph_config.get("pressure_key", global_cfg.get("pressure_key", "p"))
    })
    graph_type = val_train_cfg.get("val_graph_type", global_cfg.get("default_graph_type", "knn"))

    probes_cfg = global_cfg.get("analysis_probes", {}).get("points", {})
    probes_enabled = probes_cfg.get("enabled", False)
    # Default to [1,1,1] (center point) if num_probes_per_axis not specified
    probes_num_per_axis = probes_cfg.get("num_probes_per_axis", [1,1,1])
    probes_output_field_name = probes_cfg.get("output_field_name", "velocity_at_probe")


    for i, (path_t0, path_t1) in enumerate(val_frame_pairs):
        current_case_name = path_t0.parent.parent.name # e.g. sUbend_011

        # --- Setup Probes for the current case if not already done ---
        if probes_enabled and current_case_name not in case_probe_definitions:
            print(f"DEBUG: Setting up probes for case: {current_case_name}")
            # To get geometry for probe placement, load the first frame (path_t0) of this case
            # This requires constructing a temporary graph object for its 'pos' attribute.
            temp_graph_args_for_pos = {
                "k_neighbors": graph_config["k"],
                "downsample_n": graph_config.get("down_n"),
                "velocity_key": graph_config.get("velocity_key"), # Use the determined velocity key
                "noisy_velocity_key_suffix": graph_config.get("noisy_velocity_key_suffix"),
                "use_noisy_data": use_noisy_data_for_val # Use validation noise setting
            }
            if graph_type == "knn":
                 first_frame_graph_cpu = vtk_to_knn_graph(path_t0, **temp_graph_args_for_pos)
            else: # full_mesh
                 first_frame_graph_cpu = vtk_to_fullmesh_graph(
                     path_t0,
                     velocity_key=graph_config.get("velocity_key"),
                     pressure_key=graph_config.get("pressure_key")
                 )

            case_points_np = first_frame_graph_cpu.pos.cpu().numpy()
            if case_points_np.shape[0] == 0:
                print(f"Warning: Case {current_case_name} first frame has no points. Skipping probe setup for this case.")
                case_probe_definitions[current_case_name] = [] # Mark as processed, no probes
            else:
                min_coords = case_points_np.min(axis=0)
                max_coords = case_points_np.max(axis=0)
                bbox_extents = max_coords - min_coords

                current_case_probes_list = []
                nx, ny, nz = probes_num_per_axis[0], probes_num_per_axis[1], probes_num_per_axis[2]

                for ix_prog in range(nx): # Use different loop var name
                    # Position is at (index + 1) / (count + 1) fraction of extent
                    px = min_coords[0] + (bbox_extents[0] * (ix_prog + 1) / (nx + 1)) if nx > 0 and bbox_extents[0] > 1e-6 else min_coords[0] + 0.5 * bbox_extents[0]
                    for iy_prog in range(ny):
                        py = min_coords[1] + (bbox_extents[1] * (iy_prog + 1) / (ny + 1)) if ny > 0 and bbox_extents[1] > 1e-6 else min_coords[1] + 0.5 * bbox_extents[1]
                        for iz_prog in range(nz):
                            pz = min_coords[2] + (bbox_extents[2] * (iz_prog + 1) / (nz + 1)) if nz > 0 and bbox_extents[2] > 1e-6 else min_coords[2] + 0.5 * bbox_extents[2]

                            target_coord = np.array([px, py, pz])
                            nn_probes = NearestNeighbors(n_neighbors=1).fit(case_points_np) # Renamed nn
                            _, nearest_node_idx_arr = nn_probes.kneighbors(target_coord.reshape(1, -1)) # Renamed
                            node_idx = int(nearest_node_idx_arr.squeeze())

                            target_coord_str = f"P_X{px:.2f}_Y{py:.2f}_Z{pz:.2f}"
                            current_case_probes_list.append((target_coord_str, node_idx, target_coord))
                case_probe_definitions[current_case_name] = current_case_probes_list
                print(f"DEBUG: Defined {len(current_case_probes_list)} probes for case {current_case_name}.")
            del first_frame_graph_cpu # Free memory


        # Graph construction (actual graphs for model input)
        if graph_type == "knn":
            knn_args_val = {
                "k_neighbors": graph_config["k"],
                "downsample_n": graph_config.get("down_n"),
                "velocity_key": graph_config.get("velocity_key"),
                "noisy_velocity_key_suffix": graph_config.get("noisy_velocity_key_suffix"),
            }
            graph_t0_cpu = vtk_to_knn_graph(path_t0, **knn_args_val, use_noisy_data=use_noisy_data_for_val)
            graph_t1_cpu = vtk_to_knn_graph(path_t1, **knn_args_val, use_noisy_data=use_noisy_data_for_val) # Target uses same noise setting
        elif graph_type == "full_mesh":
            graph_t0_cpu = vtk_to_fullmesh_graph(path_t0, velocity_key=graph_config.get("velocity_key"), pressure_key=graph_config.get("pressure_key"))
            graph_t1_cpu = vtk_to_fullmesh_graph(path_t1, velocity_key=graph_config.get("velocity_key"), pressure_key=graph_config.get("pressure_key"))
        else:
            raise ValueError(f"Unsupported graph_type for validation: {graph_type}")

        # Move graphs to device before model inference
        graph_t0 = graph_t0_cpu.to(device)
        graph_t1 = graph_t1_cpu.to(device)

        predicted_vel_t1 = model(graph_t0)
        true_vel_t1 = graph_t1.x

        # --- Standard Metrics Calculation ---
        mse = F.mse_loss(predicted_vel_t1, true_vel_t1).item()
        metrics_list["mse"].append(mse)
        for component_idx, component_label in enumerate(['x', 'y', 'z']):
            if predicted_vel_t1.shape[1] > component_idx: # Ensure component exists (e.g. for 2D data)
                mse_comp = F.mse_loss(predicted_vel_t1[:, component_idx], true_vel_t1[:, component_idx]).item()
                metrics_list[f"mse_{component_label}"].append(mse_comp)
            else:
                metrics_list[f"mse_{component_label}"].append(np.nan)


        pred_mag = predicted_vel_t1.norm(dim=1)
        true_mag = true_vel_t1.norm(dim=1)
        rmse_mag = torch.sqrt(F.mse_loss(pred_mag, true_mag)).item()
        metrics_list["rmse_mag"].append(rmse_mag)

        div_pred_tensor = calculate_divergence(predicted_vel_t1, graph_t0) # Renamed to avoid conflict
        mse_div = (div_pred_tensor ** 2).mean().item()
        metrics_list["mse_div"].append(mse_div)

        cos_sim = cosine_similarity_metric(predicted_vel_t1.cpu().numpy(), true_vel_t1.cpu().numpy()) # Numpy for metric
        metrics_list["cosine_sim"].append(cos_sim)

        max_true_vel_mag = true_mag.max().item()
        max_pred_vel_mag = pred_mag.max().item()
        metrics_list["max_true_vel_mag"].append(max_true_vel_mag)
        metrics_list["max_pred_vel_mag"].append(max_pred_vel_mag)

        # Calculate new relative error compliance metric
        true_vel_np_for_metric = true_vel_t1.cpu().numpy()
        pred_vel_np_for_metric = predicted_vel_t1.cpu().numpy()
        perc_compliant, point_compliance_data = calculate_perc_points_within_rel_error(
            true_vel_np_for_metric, pred_vel_np_for_metric, rel_tolerance=0.1
        )
        metrics_list["perc_points_within_10_rel_err"].append(perc_compliant)


        points_np_frame = graph_t1.pos.cpu().numpy() # Points for current frame

        # Vorticity calculation and metric removed
        # if points_np_frame.shape[1] == 3: # Only if 3D data
        #     true_vort_mag_np = calculate_vorticity_magnitude(points_np_frame, true_vel_t1.cpu().numpy())
        #     pred_vort_mag_np = calculate_vorticity_magnitude(points_np_frame, predicted_vel_t1.cpu().numpy())
        #     if true_vort_mag_np is not None and pred_vort_mag_np is not None and \
        #        true_vort_mag_np.shape == pred_vort_mag_np.shape:
        #         mse_vort_mag = np.mean((true_vort_mag_np - pred_vort_mag_np) ** 2)
        #         metrics_list["mse_vorticity_mag"].append(mse_vort_mag)
        #     else: metrics_list["mse_vorticity_mag"].append(np.nan)
        # else: metrics_list["mse_vorticity_mag"].append(np.nan)
<<<<<<< HEAD

=======
>>>>>>> ff0aa91a

        # --- Probe Data Extraction and Logging ---
        if probes_enabled and current_case_name in case_probe_definitions and case_probe_definitions[current_case_name]:
            frame_time_val = graph_t0.time.item() if hasattr(graph_t0, 'time') and graph_t0.time is not None else float(i)

            for probe_idx, (target_coord_str, node_idx, target_coord_actual_xyz) in enumerate(case_probe_definitions[current_case_name]):
                if 0 <= node_idx < true_vel_t1.shape[0]: # Check if node_idx is valid for current graph
                    true_probe_vel_vals = true_vel_t1[node_idx].cpu().numpy()
                    pred_probe_vel_vals = predicted_vel_t1[node_idx].cpu().numpy()

                    true_probe_mag_val = np.linalg.norm(true_probe_vel_vals)
                    pred_probe_mag_val = np.linalg.norm(pred_probe_vel_vals)
                    error_vec_probe = true_probe_vel_vals - pred_probe_vel_vals
                    error_probe_mag_val = np.linalg.norm(error_vec_probe)

                    # Data for W&B Table
                    wandb_table_probe_errors_data.append([
                        current_case_name,
                        target_coord_str,
                        target_coord_actual_xyz[0],
                        target_coord_actual_xyz[1],
                        target_coord_actual_xyz[2],
                        error_probe_mag_val
                    ])

                    # CSV Data Collection (detailed)
                    probe_data_collected.append({
                        "epoch": epoch_num, "case": current_case_name,
                        "frame_path_t0": str(path_t0), "frame_time_t0": frame_time_val,
                        "probe_id_str": target_coord_str,
                        "probe_target_x": target_coord_actual_xyz[0],
                        "probe_target_y": target_coord_actual_xyz[1],
                        "probe_target_z": target_coord_actual_xyz[2],
                        "node_idx": node_idx,
                        "true_vx": true_probe_vel_vals[0], "true_vy": true_probe_vel_vals[1], "true_vz": true_probe_vel_vals[2] if len(true_probe_vel_vals) == 3 else 0.0,
                        "pred_vx": pred_probe_vel_vals[0], "pred_vy": pred_probe_vel_vals[1], "pred_vz": pred_probe_vel_vals[2] if len(pred_probe_vel_vals) == 3 else 0.0,
                        "true_mag": true_probe_mag_val, "pred_mag": pred_probe_mag_val, "error_mag": error_probe_mag_val
                    })
        # --- End Probe Data ---


        # --- VTK Saving and Plotting (using points_np_frame) ---
        if save_fields_vtk and output_base_dir and points_np_frame is not None:
            try:
                error_mag_for_vtk = torch.norm(predicted_vel_t1 - true_vel_t1, dim=1)
                frame_name_stem = path_t1.stem
                # case_name is current_case_name
                epoch_folder_name = f"epoch_{epoch_num}" if epoch_num >= 0 else "final_validation"
                vtk_output_dir = Path(output_base_dir) / "validation_fields" / model_name / epoch_folder_name / current_case_name
                vtk_output_dir.mkdir(parents=True, exist_ok=True)
                vtk_file_path = vtk_output_dir / f"{frame_name_stem}_fields.vtk"

                true_vel_np = true_vel_t1.cpu().numpy()
                pred_vel_np = predicted_vel_t1.cpu().numpy()
                delta_v_vectors = true_vel_np - pred_vel_np

                point_data_for_vtk = {
                    "true_velocity": true_vel_np,
                    "predicted_velocity": pred_vel_np,
                    "delta_velocity_vector": delta_v_vectors, # Add delta_v vector field
                    "velocity_error_magnitude": error_mag_for_vtk.cpu().numpy()
                }
                # Vorticity fields removed from VTK output
                # if points_np_frame.shape[1] == 3: # Vorticity only for 3D
                #     # true_vort_mag_np and pred_vort_mag_np already computed if 3D
                #     if true_vort_mag_np is not None: point_data_for_vtk["true_vorticity_magnitude"] = true_vort_mag_np
                #     if pred_vort_mag_np is not None: point_data_for_vtk["predicted_vorticity_magnitude"] = pred_vort_mag_np
<<<<<<< HEAD
=======

>>>>>>> ff0aa91a

                write_vtk_with_fields(str(vtk_file_path), points_np_frame, point_data_for_vtk)
            except Exception as e_vtk:
                print(f"Warning: Could not save detailed VTK fields for {path_t1.name}: {e_vtk}")

        if i == log_field_image_sample_idx and points_np_frame is not None and points_np_frame.shape[0] > 0:
            error_mag_tensor_for_plot = torch.norm(predicted_vel_t1 - true_vel_t1, dim=1)
            # Vorticity data removed from this call
            _log_and_save_field_plots(
                points_np=points_np_frame, true_vel_tensor=true_vel_t1, pred_vel_tensor=predicted_vel_t1,
<<<<<<< HEAD
                error_mag_tensor=error_mag_tensor_for_plot, pred_div_tensor=div_pred_tensor, # Pass div_pred_tensor
                # pred_vort_mag_np=None, # Vorticity removed
                point_compliance_np=point_compliance_data, # Pass new compliance data
=======
                error_mag_tensor=error_mag_tensor_for_plot, pred_div_tensor=div_pred_tensor,
                # pred_vort_mag_np=pred_vort_mag_np if points_np_frame.shape[1] == 3 else None, # Removed

>>>>>>> ff0aa91a
                path_t1=path_t1, epoch_num=epoch_num, current_sample_global_idx=i,
                output_base_dir=output_base_dir, wandb_run=wandb_run, model_name=model_name
            )
        # --- End VTK and Plotting ---

    # --- Log Probe Error Table to W&B ---
    if wandb_run and probes_enabled and wandb_table_probe_errors_data:
        probe_table_columns = ["Case", "ProbeID", "TargetX", "TargetY", "TargetZ", "ErrorMagnitude"]
        probe_error_table = wandb.Table(columns=probe_table_columns, data=wandb_table_probe_errors_data)
        wandb_run.log({f"{model_name}/Probes/ErrorMagnitudes_Epoch{epoch_num}": probe_error_table}, step=epoch_num, commit=False) # commit=False, main log call will commit

    # --- Aggregation of standard metrics ---
    avg_metrics = {key: float(np.nanmean(values) if len(values) > 0 and np.any(np.isfinite(values)) else np.nan)
                   for key, values in metrics_list.items() if values}

    return_metrics = {
        "val_mse": avg_metrics.get("mse", np.nan),
        "val_rmse_mag": avg_metrics.get("rmse_mag", np.nan),
        "val_mse_div": avg_metrics.get("mse_div", np.nan),
        "val_mse_x": avg_metrics.get("mse_x", np.nan),
        "val_mse_y": avg_metrics.get("mse_y", np.nan),
        "val_mse_z": avg_metrics.get("mse_z", np.nan),
        # "val_mse_vorticity_mag": avg_metrics.get("mse_vorticity_mag", np.nan), # Removed
<<<<<<< HEAD
        "val_perc_points_within_10_rel_err": avg_metrics.get("perc_points_within_10_rel_err", np.nan), # Add new metric
=======

>>>>>>> ff0aa91a
        "val_cosine_sim": avg_metrics.get("cosine_sim", np.nan),
        "val_avg_max_true_vel_mag": avg_metrics.get("max_true_vel_mag", np.nan),
        "val_avg_max_pred_vel_mag": avg_metrics.get("max_pred_vel_mag", np.nan)
    }
    # wandb_probe_metrics_for_epoch is no longer returned for direct logging of individual metrics
    return return_metrics, probe_data_collected


if __name__ == '__main__':
    from pathlib import Path
    import shutil
    from .utils import set_seed
    from .models import FlowNet  # Example model
    from .data_utils import PairedFrameDataset, make_frame_pairs, create_noisy_dataset_tree
    import meshio  # For creating dummy data

    print("Testing training.py...")
    set_seed(42)
    test_device = get_device("auto")
    print(f"Using device: {test_device}")

    # Create dummy data and dataset
    dummy_data_root = Path("outputs/dummy_train_data_main")
    dummy_noisy_data_root = Path("outputs/dummy_train_noisy_data_main")
    if dummy_data_root.exists(): shutil.rmtree(dummy_data_root)
    if dummy_noisy_data_root.exists(): shutil.rmtree(dummy_noisy_data_root)

    case_cfd = dummy_data_root / "sUbend_train01" / "CFD"
    case_cfd.mkdir(parents=True, exist_ok=True)

    points_np = np.random.rand(30, 3).astype(np.float64)  # More points for kNN
    velocity_np = np.random.rand(30, 3).astype(np.float32)
    dummy_msh = meshio.Mesh(points_np, point_data={"U": velocity_np})

    frame_paths_orig = []
    for i in range(3):  # 3 frames for 2 pairs
        p = case_cfd / f"Frame_{i:02d}_data.vtk"
        meshio.write(str(p), dummy_msh, file_format="vtk")
        frame_paths_orig.append(p)

    # Create noisy version for training
    create_noisy_dataset_tree(dummy_data_root, dummy_noisy_data_root, 0.05, 0.15, overwrite=True)

    train_frame_pairs_noisy = make_frame_pairs(dummy_noisy_data_root)
    assert len(train_frame_pairs_noisy) >= 1, "Not enough frame pairs for training test."

    # Configs
    model_cfg = {"h_dim": 32, "layers": 2}  # Small model for test
    graph_cfg = {"k": 5, "down_n": None, "velocity_key": "U", "noisy_velocity_key_suffix": "_noisy"}
    loss_cfg = {"supervised": 1.0, "divergence": 0.1, "histogram": 0.05}
    hist_bins = 16

    # Dataset and DataLoader
    train_ds = PairedFrameDataset(
        train_frame_pairs_noisy, graph_cfg, graph_type="knn", use_noisy_data=True, device=test_device
    )
    # PyG DataLoader handles batching of Data objects correctly
    train_loader_pyg = DataLoader(train_ds, batch_size=2, shuffle=True)

    # Model and Optimizer
    test_model = FlowNet(model_cfg).to(test_device)
    optimizer = torch.optim.Adam(test_model.parameters(), lr=1e-3)

    # Test train_single_epoch
    print("\nTesting train_single_epoch...")
    epoch_metrics = train_single_epoch(
        test_model, train_loader_pyg, optimizer, loss_cfg, hist_bins, test_device
    )
    print(f"Epoch training metrics: {epoch_metrics}")
    assert "total" in epoch_metrics and epoch_metrics["total"] > 0
    print("train_single_epoch test passed.")

    # Test validate_on_pairs
    # Use original (non-noisy) data for this validation example, but point to its paths
    val_pairs_orig = make_frame_pairs(dummy_data_root)
    assert len(val_pairs_orig) >= 1, "Not enough frame pairs for validation test."

    print("\nTesting validate_on_pairs...")
    # For this test, use_noisy_data_for_val = False as we are using original files
    validation_metrics = validate_on_pairs(
        test_model, val_pairs_orig, graph_cfg, use_noisy_data_for_val=False, device=test_device, graph_type="knn"
    )
    print(f"Validation metrics: {validation_metrics}")
    assert "val_mse" in validation_metrics
    print("validate_on_pairs test passed.")

    # Cleanup
    if dummy_data_root.exists(): shutil.rmtree(dummy_data_root)
    if dummy_noisy_data_root.exists(): shutil.rmtree(dummy_noisy_data_root)
    print("\nDummy training test files cleaned up.")
    print("training.py tests complete.")<|MERGE_RESOLUTION|>--- conflicted
+++ resolved
@@ -33,13 +33,8 @@
     true_vel_tensor: torch.Tensor,
     pred_vel_tensor: torch.Tensor,
     error_mag_tensor: torch.Tensor,
-<<<<<<< HEAD
     pred_div_tensor: torch.Tensor, # This is the divergence tensor
     point_compliance_np: np.ndarray | None, # New: per-point boolean compliance data
-=======
-    pred_div_tensor: torch.Tensor,
-    # pred_vort_mag_np: np.ndarray | None, # Removed vorticity from plots for now
->>>>>>> ff0aa91a
     path_t1: Path, # For naming output files
     epoch_num: int,
     current_sample_global_idx: int, # Index of the sample in the validation dataloader
@@ -62,13 +57,9 @@
     # Convert tensors to numpy for plotting
     true_vel_mag_np = true_vel_tensor.norm(dim=1).cpu().numpy()
     pred_vel_mag_np = pred_vel_tensor.norm(dim=1).cpu().numpy()
-<<<<<<< HEAD
     error_mag_np = error_mag_tensor.cpu().numpy() # This is ||true - pred||
     pred_div_np = pred_div_tensor.cpu().numpy() if pred_div_tensor is not None else None
-=======
-    error_mag_np = error_mag_tensor.cpu().numpy()
-    pred_div_np = pred_div_tensor.cpu().numpy() if pred_div_tensor is not None else None # Handle optional div
->>>>>>> ff0aa91a
+
 
     # Determine slice for 2D plotting (e.g., points near z=mean(z) or just XY if 2D)
     slice_points_2d = None
@@ -103,21 +94,13 @@
     if not simple_plot:
         if pred_div_np is not None:
             fields_to_plot_on_slice["Pred Divergence"] = pred_div_np[slice_indices]
-<<<<<<< HEAD
         if point_compliance_np is not None:
             # Ensure point_compliance_np matches the full number of points before slicing
             if point_compliance_np.shape[0] == points_np.shape[0]:
                  fields_to_plot_on_slice["Points within 10% RelErr"] = point_compliance_np[slice_indices].astype(float) # Convert bool to float for plotting
             else:
                 print(f"Warning: point_compliance_np shape mismatch ({point_compliance_np.shape[0]}) vs points_np ({points_np.shape[0]}) for sample {current_sample_global_idx}. Skipping compliance plot.")
-=======
-        # Vorticity plotting removed
-        # if pred_vort_mag_np is not None and is_3d_data:
-        #      if pred_vort_mag_np.shape[0] == points_np.shape[0]:
-        #         fields_to_plot_on_slice["Pred Vorticity Mag"] = pred_vort_mag_np[slice_indices]
-        #      else:
-        #         print(f"Warning: Vorticity array shape mismatch for sample {current_sample_global_idx} from {path_t1.name}. Skipping vorticity plot.")
->>>>>>> ff0aa91a
+
 
     num_subplots = len(fields_to_plot_on_slice)
     if num_subplots == 0:
@@ -539,10 +522,7 @@
         #         metrics_list["mse_vorticity_mag"].append(mse_vort_mag)
         #     else: metrics_list["mse_vorticity_mag"].append(np.nan)
         # else: metrics_list["mse_vorticity_mag"].append(np.nan)
-<<<<<<< HEAD
-
-=======
->>>>>>> ff0aa91a
+
 
         # --- Probe Data Extraction and Logging ---
         if probes_enabled and current_case_name in case_probe_definitions and case_probe_definitions[current_case_name]:
@@ -610,10 +590,7 @@
                 #     # true_vort_mag_np and pred_vort_mag_np already computed if 3D
                 #     if true_vort_mag_np is not None: point_data_for_vtk["true_vorticity_magnitude"] = true_vort_mag_np
                 #     if pred_vort_mag_np is not None: point_data_for_vtk["predicted_vorticity_magnitude"] = pred_vort_mag_np
-<<<<<<< HEAD
-=======
-
->>>>>>> ff0aa91a
+
 
                 write_vtk_with_fields(str(vtk_file_path), points_np_frame, point_data_for_vtk)
             except Exception as e_vtk:
@@ -624,15 +601,9 @@
             # Vorticity data removed from this call
             _log_and_save_field_plots(
                 points_np=points_np_frame, true_vel_tensor=true_vel_t1, pred_vel_tensor=predicted_vel_t1,
-<<<<<<< HEAD
                 error_mag_tensor=error_mag_tensor_for_plot, pred_div_tensor=div_pred_tensor, # Pass div_pred_tensor
                 # pred_vort_mag_np=None, # Vorticity removed
                 point_compliance_np=point_compliance_data, # Pass new compliance data
-=======
-                error_mag_tensor=error_mag_tensor_for_plot, pred_div_tensor=div_pred_tensor,
-                # pred_vort_mag_np=pred_vort_mag_np if points_np_frame.shape[1] == 3 else None, # Removed
-
->>>>>>> ff0aa91a
                 path_t1=path_t1, epoch_num=epoch_num, current_sample_global_idx=i,
                 output_base_dir=output_base_dir, wandb_run=wandb_run, model_name=model_name
             )
@@ -656,11 +627,8 @@
         "val_mse_y": avg_metrics.get("mse_y", np.nan),
         "val_mse_z": avg_metrics.get("mse_z", np.nan),
         # "val_mse_vorticity_mag": avg_metrics.get("mse_vorticity_mag", np.nan), # Removed
-<<<<<<< HEAD
         "val_perc_points_within_10_rel_err": avg_metrics.get("perc_points_within_10_rel_err", np.nan), # Add new metric
-=======
-
->>>>>>> ff0aa91a
+
         "val_cosine_sim": avg_metrics.get("cosine_sim", np.nan),
         "val_avg_max_true_vel_mag": avg_metrics.get("max_true_vel_mag", np.nan),
         "val_avg_max_pred_vel_mag": avg_metrics.get("max_pred_vel_mag", np.nan)
