# -*- coding: utf-8 -*-
"""
training.py
-----------
Functions for training and validating CFD GNN models during the training process.
Includes epoch-based training loops and validation on continuous (paired) data.
"""
import time
import numpy as np
import torch
from pathlib import Path
from torch.optim import Optimizer
from torch.optim.lr_scheduler import ReduceLROnPlateau
from torch_geometric.loader import DataLoader  # Use PyG DataLoader
from torch_geometric.data import Data
import torch.nn.functional as F  # For direct use if needed, though losses module is preferred

from .losses import (
    combined_loss,
    calculate_divergence,
    navier_stokes_loss,
    boundary_condition_loss,
    wasserstein1_histogram_loss
)
from .data_utils import vtk_to_knn_graph  # Or a more general graph loader if needed for validation
from .utils import get_device, write_vtk_with_fields  # For device management and VTK writing
from .metrics import calculate_vorticity_magnitude  # For vorticity calculation
from pathlib import Path  # For path manipulation
import numpy as np  # For array operations if needed before PyVista
import matplotlib.pyplot as plt
from scipy.spatial import Delaunay
import io
import wandb
from PIL import Image  # Import PIL Image


# New helper function for plotting:
def _log_and_save_field_plots(
        points_np: np.ndarray,
        true_vel_tensor: torch.Tensor,
        pred_vel_tensor: torch.Tensor,
        error_mag_tensor: torch.Tensor,
        pred_div_tensor: torch.Tensor,  # This is the divergence tensor
        point_compliance_np: np.ndarray | None,  # New: per-point boolean compliance data
        path_t1: Path,  # For naming output files
        epoch_num: int,
        current_sample_global_idx: int,  # Index of the sample in the validation dataloader
        output_base_dir: str | Path | None,
        wandb_run: wandb.sdk.wandb_run.Run | None,
        model_name: str,
        simple_plot: bool = False
):
    """
    Generates, saves, and logs detailed field comparison plots for a validation sample.
    Plots include velocity magnitudes (true, pred, error), predicted divergence,
    and a map of points meeting the 10% relative error criteria.
    """
    if not (wandb_run or output_base_dir):  # No place to log or save
        return
    if points_np is None or points_np.shape[0] < 3:  # Need at least 3 points for triangulation
        print(
            f"Warning: Not enough points ({points_np.shape[0] if points_np is not None else 'None'}) for sample {current_sample_global_idx} from {path_t1.name} to generate field plot.")
        return

    # Convert tensors to numpy for plotting
    true_vel_mag_np = true_vel_tensor.norm(dim=1).cpu().numpy()
    pred_vel_mag_np = pred_vel_tensor.norm(dim=1).cpu().numpy()
    error_mag_np = error_mag_tensor.cpu().numpy()  # This is ||true - pred||
    pred_div_np = pred_div_tensor.cpu().numpy() if pred_div_tensor is not None else None

    # Determine slice for 2D plotting (e.g., points near z=mean(z) or just XY if 2D)
    slice_points_2d = None
    fields_to_plot_on_slice = {}

    is_3d_data = points_np.shape[1] == 3

    if is_3d_data:
        mean_z = np.mean(points_np[:, 2])
        z_extent = np.max(points_np[:, 2]) - np.min(points_np[:, 2])
        thickness = 0.05 * z_extent if z_extent > 1e-6 else 0.01
        slice_indices = np.where(np.abs(points_np[:, 2] - mean_z) < thickness / 2.0)[0]

        if len(slice_indices) < 3:
            slice_points_2d = points_np[:, :2]
            slice_indices = np.arange(points_np.shape[0])
        else:
            slice_points_2d = points_np[slice_indices, :2]
    else:  # Data is already 2D
        slice_points_2d = points_np
        slice_indices = np.arange(points_np.shape[0])

    if len(slice_indices) < 3:
        print(
            f"Warning: Not enough points in final slice ({len(slice_indices)} points) for sample {current_sample_global_idx} from {path_t1.name}. Skipping plot generation.")
        return

    # Populate fields for plotting
    fields_to_plot_on_slice["True Vel Mag"] = true_vel_mag_np[slice_indices]
    fields_to_plot_on_slice["Pred Vel Mag"] = pred_vel_mag_np[slice_indices]
    fields_to_plot_on_slice["Error Mag"] = error_mag_np[slice_indices]

    if not simple_plot:
        if pred_div_np is not None:
            fields_to_plot_on_slice["Pred Divergence"] = pred_div_np[slice_indices]
        if point_compliance_np is not None:
            # Ensure point_compliance_np matches the full number of points before slicing
            if point_compliance_np.shape[0] == points_np.shape[0]:
                fields_to_plot_on_slice["Points within 10% RelErr"] = point_compliance_np[slice_indices].astype(
                    float)  # Convert bool to float for plotting
            else:
                print(
                    f"Warning: point_compliance_np shape mismatch ({point_compliance_np.shape[0]}) vs points_np ({points_np.shape[0]}) for sample {current_sample_global_idx}. Skipping compliance plot.")

    num_subplots = len(fields_to_plot_on_slice)
    if num_subplots == 0:
        return

    if simple_plot and "Error Mag" not in fields_to_plot_on_slice:  # Ensure simple plot has at least error
        if "Pred Vel Mag" in fields_to_plot_on_slice: del fields_to_plot_on_slice["Pred Vel Mag"]  # make space
        if "True Vel Mag" in fields_to_plot_on_slice: del fields_to_plot_on_slice["True Vel Mag"]
        num_subplots = len(fields_to_plot_on_slice)

    if num_subplots <= 3:
        fig_rows, fig_cols = 1, num_subplots
        figsize = (6 * num_subplots, 5)
    else:
        fig_cols = 3
        fig_rows = (num_subplots + fig_cols - 1) // fig_cols
        figsize = (18, 5 * fig_rows) if fig_rows > 0 else (18, 5)

    fig, axes = plt.subplots(fig_rows, fig_cols, figsize=figsize, squeeze=False)
    axes = axes.flatten()

    plot_successful = False
    try:
        tri = Delaunay(slice_points_2d)

        for ax_idx, (title, data_field) in enumerate(fields_to_plot_on_slice.items()):
            ax = axes[ax_idx]
            cmap = "jet"
            if "Error Mag" == title:
                cmap = "Reds"  # Specific for magnitude of error vector
            elif "Divergence" in title:
                cmap = "coolwarm"
            elif "Points within 10% RelErr" in title:
                cmap = "RdYlGn"  # Green for good, Red for bad

            # For the compliance plot, we might want discrete levels (0 and 1)
            if "Points within 10% RelErr" in title:
                contour = ax.tricontourf(slice_points_2d[:, 0], slice_points_2d[:, 1], tri.simplices, data_field,
                                         levels=[-0.5, 0.5, 1.5], cmap=cmap)
                # Add a colorbar with ticks at 0 and 1
                cbar = fig.colorbar(contour, ax=ax, ticks=[0, 1])
                cbar.ax.set_yticklabels(['Fail', 'Pass'])  # Label ticks
            else:
                contour = ax.tricontourf(slice_points_2d[:, 0], slice_points_2d[:, 1], tri.simplices, data_field,
                                         levels=14, cmap=cmap)
                fig.colorbar(contour, ax=ax)
            ax.set_title(title)
            ax.set_xlabel("X")
            ax.set_ylabel("Y")
            ax.axis('equal')

        for ax_idx in range(num_subplots, len(axes)):
            axes[ax_idx].set_visible(False)

        plot_title_prefix = f"Epoch {epoch_num}" if epoch_num >= 0 else "FinalVal"
        fig.suptitle(
            f"{model_name} - {plot_title_prefix} - Sample {current_sample_global_idx} ({path_t1.stem}) - {'Z-slice' if is_3d_data else '2D'} Fields",
            fontsize=16)
        fig.tight_layout(rect=[0, 0, 1, 0.96])
        plot_successful = True

    except Exception as e_plot:
        print(
            f"Warning: Failed to generate tricontourf plot for sample {current_sample_global_idx} from {path_t1.name}: {e_plot}")
        if fig is not None: plt.close(fig)
        return

    if plot_successful:
        if output_base_dir:
            try:
                case_name = path_t1.parent.parent.name
                epoch_folder_name = f"epoch_{epoch_num}" if epoch_num >= 0 else "final_validation_plots"

                plot_output_dir = Path(
                    output_base_dir) / "validation_plots" / model_name / epoch_folder_name / case_name
                plot_output_dir.mkdir(parents=True, exist_ok=True)

                base_filename = path_t1.stem
                plot_suffix = "_simple_comparison.png" if simple_plot else "_detailed_fields_comparison.png"
                plot_file_path = plot_output_dir / f"{base_filename}_sample{current_sample_global_idx}{plot_suffix}"

                plt.savefig(plot_file_path)
                # print(f"  Saved field plot to {plot_file_path}") # Reduced verbosity
            except Exception as e_save:
                print(
                    f"Warning: Could not save local field plot for sample {current_sample_global_idx} from {path_t1.name}: {e_save}")

        if wandb_run:
            try:
                buf = io.BytesIO()
                plt.savefig(buf, format='png')
                buf.seek(0)
                log_key_suffix = "_simple" if simple_plot else "_detailed"
                # Key no longer contains epoch number for W&B media panel slider
                image_log_key = f"{model_name}/Validation_Fields_Sample{current_sample_global_idx}{log_key_suffix}"
                pil_image = Image.open(buf)
                # Log with step=epoch_num and commit=False, so it's part of the main epoch log
                wandb_run.log({image_log_key: wandb.Image(pil_image)}, step=epoch_num, commit=False)
                buf.close()
                pil_image.close()
            except Exception as e_wandb_log:
                print(
                    f"Warning: Could not log W&B field image for sample {current_sample_global_idx} from {path_t1.name} (epoch {epoch_num}): {e_wandb_log}")

        plt.close(fig)


def train_single_epoch(
        model: torch.nn.Module,
        train_loader: DataLoader,
        optimizer: Optimizer,
        loss_weights: dict,
        reynolds_number: float | None, # Added Reynolds number
<<<<<<< HEAD

=======
>>>>>>> 60bc339f
        histogram_bins: int,
        device: torch.device,
        clip_grad_norm_value: float | None = 1.0,
        regularization_type: str = "None",
        regularization_lambda: float = 0.0,
        # For LBC, if needed directly in train_single_epoch
        # These would typically come from graph_t1 or be globally configured per dataset
        # For now, assuming they might be part of graph_t1 or passed if train_loader yields them
        dynamic_balancing_cfg: dict | None = None # Config for dynamic loss balancing
<<<<<<< HEAD

=======
>>>>>>> 60bc339f
) -> dict:
    """
    Trains the model for a single epoch.

    Args:
        model: The GNN model to train.
        train_loader: DataLoader for the training dataset (yielding pairs of Data objects: graph_t0, graph_t1).
                      graph_t1 might contain 'boundary_mask'.
        optimizer: The PyTorch optimizer.
        loss_weights: Dictionary of weights for different loss components.
        reynolds_number: Reynolds number for N-S loss. Can be None if N-S loss is not used.
        histogram_bins: Number of bins for the histogram loss.
        device: PyTorch device to run training on.
        clip_grad_norm_value: Max norm for gradient clipping. If None, no clipping.

    Returns:
        A dictionary containing aggregated training metrics for the epoch (e.g., mean losses).
    """
    model.train()
    # Initialize accumulators for epoch-level aggregation
    epoch_losses_aggregated = {
        "total": 0.0, "supervised": 0.0, "divergence": 0.0,
        "navier_stokes_momentum": 0.0, "lbc": 0.0, "histogram": 0.0,
        "regularization": 0.0, "alpha": 0.0, "beta": 0.0 # For logging dynamic weights
    }
    num_batches = 0

    # Dynamic loss balancing parameters
    dlb_enabled = dynamic_balancing_cfg and dynamic_balancing_cfg.get("enabled", False)
    if dlb_enabled:
        lambda_smooth = dynamic_balancing_cfg.get("lambda_smooth", 0.1)
        current_alpha = dynamic_balancing_cfg.get("initial_alpha", 1.0)
        current_beta = dynamic_balancing_cfg.get("initial_beta", 1.0)
        epsilon_grad_norm = dynamic_balancing_cfg.get("epsilon_grad_norm", 1e-9)
        print(f"DEBUG: Dynamic Loss Balancing ENABLED. Initial alpha={current_alpha}, beta={current_beta}, lambda={lambda_smooth}")
<<<<<<< HEAD

=======
>>>>>>> 60bc339f
    else:
        print("DEBUG: Dynamic Loss Balancing DISABLED.")

    for graph_t0, graph_t1 in train_loader:
        graph_t0, graph_t1 = graph_t0.to(device), graph_t1.to(device)
        model_output_t1 = model(graph_t0)
        true_vel_t1 = graph_t1.x
        boundary_mask_t1 = graph_t1.boundary_mask if hasattr(graph_t1, 'boundary_mask') else None

        # --- Calculate individual unweighted losses first ---
        # Supervised loss (L_data)
        loss_sup = F.mse_loss(model_output_t1[:, :3], true_vel_t1.to(model_output_t1.device))

        # PDE losses (L_PDE = L_momentum + L_continuity)
        loss_pde_total, loss_pde_mom, loss_pde_cont = torch.tensor(0.0), torch.tensor(0.0), torch.tensor(0.0)
        if loss_weights.get("navier_stokes", 0.0) > 0.0 or loss_weights.get("divergence", 0.0) > 0.0 : # If any PDE component is active
            if reynolds_number is None and loss_weights.get("navier_stokes",0.0) > 0.0:
                 raise ValueError("Reynolds number must be provided for Navier-Stokes loss.")
            # navier_stokes_loss returns (total_ns_loss, momentum_loss, continuity_loss)
            # We need them unreduced (per node) if we want to apply custom reduction later,
            # but for grad norm calculation, scalar loss value is fine.
            _, loss_pde_mom, loss_pde_cont = navier_stokes_loss( # Removed losses. prefix
<<<<<<< HEAD

=======
>>>>>>> 60bc339f
                model_output_t1, graph_t0, graph_t1, reynolds_number if reynolds_number is not None else 1.0,
                reduction='mean'
            )
        # L_PDE is the sum of momentum and continuity residuals (squared and meaned)
        L_PDE = loss_pde_mom + loss_pde_cont # These are already mean squared residuals
<<<<<<< HEAD


        # Boundary condition loss (L_bc)
        loss_lbc = torch.tensor(0.0, device=device)
        if loss_weights.get("lbc", 0.0) > 0.0:
            loss_lbc = boundary_condition_loss( # Removed losses. prefix
                model_output_t1[:,:3], boundary_mask_t1, 0.0, reduction='mean'
            )

        # --- Dynamic Loss Balancing (if enabled) ---
        current_loss_weights = loss_weights.copy() # Start with base weights from config

=======

        # Boundary condition loss (L_bc)
        loss_lbc = torch.tensor(0.0, device=device)
        if loss_weights.get("lbc", 0.0) > 0.0:
            loss_lbc = boundary_condition_loss( # Removed losses. prefix
                model_output_t1[:,:3], boundary_mask_t1, 0.0, reduction='mean'
            )

        # --- Dynamic Loss Balancing (if enabled) ---
        current_loss_weights = loss_weights.copy() # Start with base weights from config
>>>>>>> 60bc339f
        if dlb_enabled:
            model_params = list(model.parameters())

            # Grad norm for L_PDE
            optimizer.zero_grad()
            L_PDE.backward(retain_graph=True)
            grad_norm_L_PDE = torch.norm(torch.stack([torch.norm(p.grad.detach(), 2) for p in model_params if p.grad is not None]), 2)

            # Grad norm for L_sup (L_data)
            optimizer.zero_grad()
            loss_sup.backward(retain_graph=True)
            grad_norm_L_sup = torch.norm(torch.stack([torch.norm(p.grad.detach(), 2) for p in model_params if p.grad is not None]), 2)

            # Grad norm for L_bc
            grad_norm_L_bc = torch.tensor(0.0, device=device) # Default if LBC not active for balancing
            if loss_weights.get("lbc", 0.0) > 0.0 and loss_lbc > 0: # Only if LBC is meaningful
                optimizer.zero_grad()
                loss_lbc.backward(retain_graph=True) # retain_graph might not be needed for last one if not reusing grads
                grad_norm_L_bc = torch.norm(torch.stack([torch.norm(p.grad.detach(), 2) for p in model_params if p.grad is not None]), 2)

            alpha_hat = grad_norm_L_PDE / (grad_norm_L_sup + epsilon_grad_norm)
            beta_hat = torch.tensor(1.0, device=device) # Default beta_hat if LBC is not active for balancing
            if grad_norm_L_bc > epsilon_grad_norm : # Avoid division by zero if LBC grad is tiny/zero
                 beta_hat = grad_norm_L_PDE / (grad_norm_L_bc + epsilon_grad_norm)

<<<<<<< HEAD

=======
>>>>>>> 60bc339f
            current_alpha = (1 - lambda_smooth) * current_alpha + lambda_smooth * alpha_hat.item()
            current_beta = (1 - lambda_smooth) * current_beta + lambda_smooth * beta_hat.item()

            # Update effective weights for combined_loss call or direct sum
            # Following L = LPDE + alpha*Ldata + beta*LBC (paper's formulation)
            # LPDE (mom+cont) has weight 1.0.
            # Ldata (supervised) gets alpha.
            # LBC gets beta.
            # Other losses (histogram, regularization) use their fixed config weights.
            current_loss_weights["supervised"] = current_alpha
            current_loss_weights["lbc"] = current_beta
            # N-S momentum and divergence (continuity) are part of LPDE, which has an effective weight of 1.0
            # So, their individual weights in current_loss_weights should reflect this if combined_loss uses them.
            # The current combined_loss applies weights to "navier_stokes_momentum" and "divergence"
            # Let's adjust to match L = LPDE + alpha*Ldata + beta*LBC:
            # This means we construct the total loss manually here if balancing is on.

            epoch_losses_aggregated["alpha"] += current_alpha # Log alpha
            epoch_losses_aggregated["beta"] += current_beta   # Log beta
            print(f"DEBUG DLB: Batch {num_batches}, PDE_grad={grad_norm_L_PDE:.2e}, Sup_grad={grad_norm_L_sup:.2e}, LBC_grad={grad_norm_L_bc:.2e}")
            print(f"DEBUG DLB: alpha_hat={alpha_hat:.2f}, beta_hat={beta_hat:.2f} -> current_alpha={current_alpha:.2f}, current_beta={current_beta:.2f}")


        # --- Calculate total loss for optimization ---
        optimizer.zero_grad() # Clear grads from any individual .backward() calls if not using autograd.grad

        if dlb_enabled:
            # Manual construction of total loss based on L = LPDE + alpha*Ldata + beta*LBC
            # L_PDE is already sum of mean squared momentum and continuity residuals
            total_loss = L_PDE + current_alpha * loss_sup + current_beta * loss_lbc

            # Add other fixed-weight losses (e.g., histogram, regularization)
            loss_hist_val = torch.tensor(0.0, device=device)
            if current_loss_weights.get("histogram", 0.0) > 0:
                # Histogram loss needs divergence values; calculate them once if not already from L_PDE
                div_for_hist = calculate_divergence(model_output_t1[:,:3], graph_t1) # Removed losses. prefix
                loss_hist_val = wasserstein1_histogram_loss(div_for_hist, histogram_bins) # Removed losses. prefix
<<<<<<< HEAD

=======
>>>>>>> 60bc339f
                total_loss += current_loss_weights["histogram"] * loss_hist_val

            # Store individual (unweighted) losses for aggregation
            # Note: L_PDE already contains mean squared mom and cont.
            # For logging, we might want to store the dynamically weighted versions or just components.
            # combined_loss usually returns a dict of individual UNWEIGHTED losses.
            # Let's populate `individual_losses` manually for consistency in logging.
            individual_losses = {
                "supervised": loss_sup, "divergence": loss_pde_cont,
                "navier_stokes_momentum": loss_pde_mom, "lbc": loss_lbc,
                "histogram": loss_hist_val, "alpha_dlb": current_alpha, "beta_dlb": current_beta
            }
        else: # Fixed weights
<<<<<<< HEAD

=======
>>>>>>> 60bc339f
            total_loss, individual_losses = combined_loss(
                model_output_t1=model_output_t1,
                true_velocity_t1=true_vel_t1,
                graph_t0=graph_t0,
                graph_t1=graph_t1,
                loss_weights=current_loss_weights, # Fixed weights from config
<<<<<<< HEAD

=======
>>>>>>> 60bc339f
                reynolds_number=reynolds_number,
                histogram_bins=histogram_bins,
                boundary_nodes_mask=boundary_mask_t1
            )

        # Add regularization loss if applicable
        loss_reg = torch.tensor(0.0, device=device)
        if regularization_type != "None" and regularization_lambda > 0:
            if regularization_type == "L1":
                for param in model.parameters():
                    loss_reg += torch.sum(torch.abs(param))
            elif regularization_type == "L2":
                for param in model.parameters():
                    loss_reg += torch.sum(param.pow(2))
            else:
                raise ValueError(f"Unknown regularization_type: {regularization_type}. Supported types are 'L1', 'L2', 'None'.")
            total_loss += regularization_lambda * loss_reg
<<<<<<< HEAD

        individual_losses["regularization"] = loss_reg # Store unweighted regularization loss


        individual_losses["regularization"] = loss_reg  # Store unweighted regularization loss
=======

        individual_losses["regularization"] = loss_reg # Store unweighted regularization loss
>>>>>>> 60bc339f

        total_loss.backward() # Calculate gradients for the final weighted total_loss

<<<<<<< HEAD
=======
        total_loss.backward() # Calculate gradients for the final weighted total_loss
>>>>>>> 60bc339f

        if clip_grad_norm_value:
            torch.nn.utils.clip_grad_norm_(model.parameters(), clip_grad_norm_value)

        optimizer.step()

        # Aggregate unweighted individual losses for logging
        epoch_losses_aggregated["total"] += total_loss.item() # Log the actual total loss that was optimized
        epoch_losses_aggregated["supervised"] += individual_losses.get("supervised", torch.tensor(0.0)).item()
        epoch_losses_aggregated["divergence"] += individual_losses.get("divergence", torch.tensor(0.0)).item()
        epoch_losses_aggregated["navier_stokes_momentum"] += individual_losses.get("navier_stokes_momentum", torch.tensor(0.0)).item()
        epoch_losses_aggregated["lbc"] += individual_losses.get("lbc", torch.tensor(0.0)).item()
        epoch_losses_aggregated["histogram"] += individual_losses.get("histogram", torch.tensor(0.0)).item()
        epoch_losses_aggregated["regularization"] += (regularization_lambda * loss_reg).item() # Log weighted reg loss contribution
<<<<<<< HEAD

=======
>>>>>>> 60bc339f

        # DEBUG: Log divergence and prediction stats for the first few batches
        # Note: model_output_t1[:,:3] is predicted_velocity_t1
        if num_batches < 2:
            if "divergence_values_pred_for_debug" in individual_losses : # This key is from original combined_loss
                 div_pred_debug = individual_losses["divergence_values_pred_for_debug"]
            elif dlb_enabled: # If DLB, divergence was calculated as part of L_PDE
                 div_pred_debug = calculate_divergence(model_output_t1[:,:3], graph_t1) # Removed losses. prefix
            else: # From fixed-weight combined_loss
                 div_pred_debug = individual_losses.get("divergence_values_pred_for_debug")

<<<<<<< HEAD

=======
>>>>>>> 60bc339f
            if div_pred_debug is not None:
                div_pred_stats_train = {
                    "min": div_pred_debug.min().item(), "max": div_pred_debug.max().item(),
                    "mean": div_pred_debug.mean().item(), "std": div_pred_debug.std().item(),
                    "abs_mean": div_pred_debug.abs().mean().item()
                }
                print(f"DEBUG: Train batch {num_batches}, div_pred stats: {div_pred_stats_train}")

            # For predicted velocity (first 3 components of model_output_t1)
            pred_vel_t1_debug = model_output_t1[:, :3]
            pred_vel_stats_train = {
                "min": pred_vel_t1_debug.min().item(), "max": pred_vel_t1_debug.max().item(),
                "mean": pred_vel_t1_debug.mean().item(), "std": pred_vel_t1_debug.std().item(),
                "abs_mean": pred_vel_t1_debug.abs().mean().item()
            }
            print(f"DEBUG: Train batch {num_batches}, pred_vel_t1 stats: {pred_vel_stats_train}")
            if model_output_t1.shape[1] > 3: # If pressure is predicted
<<<<<<< HEAD

=======
>>>>>>> 60bc339f
                pred_pressure_t1_debug = model_output_t1[:, 3]
                pred_pressure_stats_train = {
                    "min": pred_pressure_t1_debug.min().item(), "max": pred_pressure_t1_debug.max().item(),
                    "mean": pred_pressure_t1_debug.mean().item(), "std": pred_pressure_t1_debug.std().item(),
                }
                print(f"DEBUG: Train batch {num_batches}, pred_pressure_t1 stats: {pred_pressure_stats_train}")


        num_batches += 1

    if num_batches > 0:
        for key in epoch_losses_aggregated: # Already stores alpha and beta sums if dlb_enabled
            epoch_losses_aggregated[key] /= num_batches
        if dlb_enabled: # Store last values of alpha, beta for info, not averaged
            epoch_losses_aggregated["alpha_final_batch"] = current_alpha
            epoch_losses_aggregated["beta_final_batch"] = current_beta
<<<<<<< HEAD


=======


>>>>>>> 60bc339f
    return epoch_losses_aggregated


@torch.no_grad()
def validate_on_pairs(
        model: torch.nn.Module,
        val_frame_pairs: list[tuple[Path, Path]],  # List of (path_t0, path_t1)
        # graph_config: dict,  # For vtk_to_graph (k_neighbors, downsample_n, keys) # Replaced by global_cfg access
        # For probe points, we need the global config, not just graph_config
        global_cfg: dict,  # Main config dictionary
        use_noisy_data_for_val: bool,  # Whether val data itself is noisy
        device: torch.device,
        # graph_type: str = "knn",  # "knn" or "full_mesh" for graph construction # Get from global_cfg
        epoch_num: int = -1,  # For naming output files, -1 for non-epoch specific validation
        output_base_dir: str | Path | None = None,  # Base path for saving field VTKs
        save_fields_vtk: bool = False,  # Flag to control saving of VTK files
        wandb_run: wandb.sdk.wandb_run.Run | None = None,  # For logging images
        log_field_image_sample_idx: int = 0,  # Index of the sample in val_frame_pairs to log as an image
        model_name: str = "Model"  # For naming W&B logs
) -> tuple[dict, list]:  # Will now also return probe_data_collected
    """
    Validates the model on a set of paired frames from VTK files.
    Computes MSE, RMSE of velocity magnitude, and MSE of divergence.
    Optionally saves VTK files with true, predicted, and error fields.
    Optionally logs velocity at probe points.

    Args:
        model: The trained GNN model.
        val_frame_pairs: List of (path_t0, path_t1) tuples for validation.
        global_cfg: The global configuration dictionary.
        use_noisy_data_for_val: If True, loads noisy versions of validation data.
        device: PyTorch device.
        epoch_num: Current epoch number, used for naming output directories for VTK fields and probe CSV.
        output_base_dir: Base directory for saving run outputs.
        save_fields_vtk: If True, saves the VTK files with detailed fields.
        wandb_run: Optional W&B run object.
        log_field_image_sample_idx: Index of sample for detailed field plot.
        model_name: Name of the model for logging.

    Returns:
        A tuple: (dictionary_with_mean_validation_metrics, list_of_probe_data_rows)
    """
    model.eval()
    metrics_list = {  # Standard metrics
        "mse": [], "rmse_mag": [], "mse_div": [],
        "mse_x": [], "mse_y": [], "mse_z": [],
        # "mse_vorticity_mag": [], # Removed
        "cosine_sim": [],
        "max_true_vel_mag": [],
        "max_pred_vel_mag": [],
        "perc_points_within_10_rel_err": [], # New metric
        "nrmse_vel": [], # Added NRMSE for velocity
        "nrmse_p": []    # Added NRMSE for pressure
<<<<<<< HEAD

=======
>>>>>>> 60bc339f
    }
    # --- Probe Data Initialization ---
    probe_data_collected = []  # List to store dicts for CSV/Pandas for the detailed CSV file
    # Data for W&B Table: list of lists/tuples: [case, probe_id, target_x, target_y, target_z, error_mag]
    wandb_table_probe_errors_data = []
    case_probe_definitions = {}  # Stores {case_name: [(target_coord_str, node_idx, target_coord_xyz), ...]}

    from .data_utils import vtk_to_knn_graph, vtk_to_fullmesh_graph # Local import
    from .metrics import (
        cosine_similarity_metric,
        calculate_perc_points_within_rel_error,
        calculate_nrmse # Import NRMSE
    )
    from sklearn.neighbors import NearestNeighbors # For probe point finding


    # Extract relevant configs from global_cfg
    # Use validation_during_training specific graph_config if available, else main graph_config
    # This was simplified from the original as global_cfg is now passed directly.
    val_train_cfg = global_cfg.get("validation_during_training", {})
    graph_config = val_train_cfg.get("val_graph_config", global_cfg.get("graph_config", {}))
    # Ensure essential keys are present, falling back to top-level cfg or defaults
    graph_config.update({
        "k": graph_config.get("k", global_cfg.get("graph_config", {}).get("k", 12)),  # Default k if not found anywhere
        "down_n": graph_config.get("down_n", global_cfg.get("graph_config", {}).get("down_n")),
        "velocity_key": graph_config.get("velocity_key", global_cfg.get("velocity_key", "U")),
        "noisy_velocity_key_suffix": graph_config.get("noisy_velocity_key_suffix",
                                                      global_cfg.get("noisy_velocity_key_suffix", "_noisy")),
        "pressure_key": graph_config.get("pressure_key", global_cfg.get("pressure_key", "p"))
    })
    graph_type = val_train_cfg.get("val_graph_type", global_cfg.get("default_graph_type", "knn"))

    probes_cfg = global_cfg.get("analysis_probes", {}).get("points", {})
    probes_enabled = probes_cfg.get("enabled", False)
    # Default to [1,1,1] (center point) if num_probes_per_axis not specified
    probes_num_per_axis = probes_cfg.get("num_probes_per_axis", [1, 1, 1])
    probes_output_field_name = probes_cfg.get("output_field_name", "velocity_at_probe")

    for i, (path_t0, path_t1) in enumerate(val_frame_pairs):
        current_case_name = path_t0.parent.parent.name  # e.g. sUbend_011

        # --- Setup Probes for the current case if not already done ---
        if probes_enabled and current_case_name not in case_probe_definitions:
            print(f"DEBUG: Setting up probes for case: {current_case_name}")
            # To get geometry for probe placement, load the first frame (path_t0) of this case
            # This requires constructing a temporary graph object for its 'pos' attribute.
            temp_graph_args_for_pos = {
                "k_neighbors": graph_config["k"],
                "downsample_n": graph_config.get("down_n"),
                "velocity_key": graph_config.get("velocity_key"),  # Use the determined velocity key
                "noisy_velocity_key_suffix": graph_config.get("noisy_velocity_key_suffix"),
                "use_noisy_data": use_noisy_data_for_val  # Use validation noise setting
            }
            if graph_type == "knn":
                first_frame_graph_cpu = vtk_to_knn_graph(path_t0, **temp_graph_args_for_pos)
            else:  # full_mesh
                first_frame_graph_cpu = vtk_to_fullmesh_graph(
                    path_t0,
                    velocity_key=graph_config.get("velocity_key"),
                    pressure_key=graph_config.get("pressure_key")
                )

            case_points_np = first_frame_graph_cpu.pos.cpu().numpy()
            if case_points_np.shape[0] == 0:
                print(
                    f"Warning: Case {current_case_name} first frame has no points. Skipping probe setup for this case.")
                case_probe_definitions[current_case_name] = []  # Mark as processed, no probes
            else:
                min_coords = case_points_np.min(axis=0)
                max_coords = case_points_np.max(axis=0)
                bbox_extents = max_coords - min_coords

                current_case_probes_list = []
                nx, ny, nz = probes_num_per_axis[0], probes_num_per_axis[1], probes_num_per_axis[2]

                for ix_prog in range(nx):  # Use different loop var name
                    # Position is at (index + 1) / (count + 1) fraction of extent
                    px = min_coords[0] + (bbox_extents[0] * (ix_prog + 1) / (nx + 1)) if nx > 0 and bbox_extents[
                        0] > 1e-6 else min_coords[0] + 0.5 * bbox_extents[0]
                    for iy_prog in range(ny):
                        py = min_coords[1] + (bbox_extents[1] * (iy_prog + 1) / (ny + 1)) if ny > 0 and bbox_extents[
                            1] > 1e-6 else min_coords[1] + 0.5 * bbox_extents[1]
                        for iz_prog in range(nz):
                            pz = min_coords[2] + (bbox_extents[2] * (iz_prog + 1) / (nz + 1)) if nz > 0 and \
                                                                                                 bbox_extents[
                                                                                                     2] > 1e-6 else \
                            min_coords[2] + 0.5 * bbox_extents[2]

                            target_coord = np.array([px, py, pz])
                            nn_probes = NearestNeighbors(n_neighbors=1).fit(case_points_np)  # Renamed nn
                            _, nearest_node_idx_arr = nn_probes.kneighbors(target_coord.reshape(1, -1))  # Renamed
                            node_idx = int(nearest_node_idx_arr.squeeze())

                            target_coord_str = f"P_X{px:.2f}_Y{py:.2f}_Z{pz:.2f}"
                            current_case_probes_list.append((target_coord_str, node_idx, target_coord))
                case_probe_definitions[current_case_name] = current_case_probes_list
                print(f"DEBUG: Defined {len(current_case_probes_list)} probes for case {current_case_name}.")
            del first_frame_graph_cpu  # Free memory

        # Graph construction (actual graphs for model input)
        if graph_type == "knn":
            knn_args_val = {
                "k_neighbors": graph_config["k"],
                "downsample_n": graph_config.get("down_n"),
                "velocity_key": graph_config.get("velocity_key"),
                "noisy_velocity_key_suffix": graph_config.get("noisy_velocity_key_suffix"),
            }
            graph_t0_cpu = vtk_to_knn_graph(path_t0, **knn_args_val, use_noisy_data=use_noisy_data_for_val)
            graph_t1_cpu = vtk_to_knn_graph(path_t1, **knn_args_val,
                                            use_noisy_data=use_noisy_data_for_val)  # Target uses same noise setting
        elif graph_type == "full_mesh":
            graph_t0_cpu = vtk_to_fullmesh_graph(path_t0, velocity_key=graph_config.get("velocity_key"),
                                                 pressure_key=graph_config.get("pressure_key"))
            graph_t1_cpu = vtk_to_fullmesh_graph(path_t1, velocity_key=graph_config.get("velocity_key"),
                                                 pressure_key=graph_config.get("pressure_key"))
        else:
            raise ValueError(f"Unsupported graph_type for validation: {graph_type}")

        # Move graphs to device before model inference
        graph_t0 = graph_t0_cpu.to(device)
        graph_t1 = graph_t1_cpu.to(device) # Contains true_vel_t1 as .x and potentially true_pressure_t1 as .p
<<<<<<< HEAD

        model_output_t1 = model(graph_t0) # Expected [N,4] if model outputs pressure

        # Ensure model_output_t1 is on CPU for metrics, true_vel_t1 is already from graph_t1_cpu or moved to device then cpu
        model_output_t1_cpu = model_output_t1.cpu()
        pred_vel_t1_cpu = model_output_t1_cpu[:, :3]
        true_vel_t1_cpu = graph_t1.x.cpu() # graph_t1.x is true velocity

=======

        model_output_t1 = model(graph_t0) # Expected [N,4] if model outputs pressure

        # Ensure model_output_t1 is on CPU for metrics, true_vel_t1 is already from graph_t1_cpu or moved to device then cpu
        model_output_t1_cpu = model_output_t1.cpu()
        pred_vel_t1_cpu = model_output_t1_cpu[:, :3]
        true_vel_t1_cpu = graph_t1.x.cpu() # graph_t1.x is true velocity
>>>>>>> 60bc339f

        # --- Standard Metrics Calculation ---
        mse = F.mse_loss(pred_vel_t1_cpu, true_vel_t1_cpu).item()
        metrics_list["mse"].append(mse)

        for component_idx, component_label in enumerate(['x', 'y', 'z']):
            if pred_vel_t1_cpu.shape[1] > component_idx:
                mse_comp = F.mse_loss(pred_vel_t1_cpu[:, component_idx], true_vel_t1_cpu[:, component_idx]).item()
                metrics_list[f"mse_{component_label}"].append(mse_comp)
            else:
                metrics_list[f"mse_{component_label}"].append(np.nan)

        pred_mag = pred_vel_t1_cpu.norm(dim=1)
        true_mag = true_vel_t1_cpu.norm(dim=1)
        rmse_mag = torch.sqrt(F.mse_loss(pred_mag, true_mag)).item()
        metrics_list["rmse_mag"].append(rmse_mag)

        # Divergence calculated on predicted velocity (needs graph structure from graph_t0 or graph_t1)
        # Using graph_t1 (current time step) for consistency with N-S loss calculation structure.
        div_pred_tensor = calculate_divergence(model_output_t1[:, :3], graph_t1) # Pass model_output_t1's velocity part
<<<<<<< HEAD

        metrics_list["mse_div"].append((div_pred_tensor.cpu() ** 2).mean().item())

=======
        metrics_list["mse_div"].append((div_pred_tensor.cpu() ** 2).mean().item())

>>>>>>> 60bc339f
        cos_sim = cosine_similarity_metric(pred_vel_t1_cpu.numpy(), true_vel_t1_cpu.numpy())
        metrics_list["cosine_sim"].append(cos_sim)

        metrics_list["max_true_vel_mag"].append(true_mag.max().item())
        metrics_list["max_pred_vel_mag"].append(pred_mag.max().item())

        perc_compliant, point_compliance_data = calculate_perc_points_within_rel_error(
            true_vel_t1_cpu.numpy(), pred_vel_t1_cpu.numpy(), rel_tolerance=0.1
        )
        metrics_list["perc_points_within_10_rel_err"].append(perc_compliant)

        # NRMSE for Velocity
        nrmse_v = calculate_nrmse(pred_vel_t1_cpu, true_vel_t1_cpu)
        metrics_list["nrmse_vel"].append(nrmse_v)

        # NRMSE for Pressure (if model outputs pressure and true pressure is available)
        if model_output_t1_cpu.shape[1] == 4 and hasattr(graph_t1, 'p') and graph_t1.p is not None:
            pred_pressure_t1_cpu = model_output_t1_cpu[:, 3]
            true_pressure_t1_cpu = graph_t1.p.cpu()
            if pred_pressure_t1_cpu.shape == true_pressure_t1_cpu.shape:
                nrmse_p_val = calculate_nrmse(pred_pressure_t1_cpu, true_pressure_t1_cpu, zero_center_targets_for_pressure=True)
                metrics_list["nrmse_p"].append(nrmse_p_val)
            else:
                print(f"Warning: Shape mismatch for pressure fields. Pred: {pred_pressure_t1_cpu.shape}, True: {true_pressure_t1_cpu.shape}. Skipping NRMSE_p for this sample.")
                metrics_list["nrmse_p"].append(np.nan)
        else:
            metrics_list["nrmse_p"].append(np.nan) # Pressure not available or not predicted
<<<<<<< HEAD

=======
>>>>>>> 60bc339f

        points_np_frame = graph_t1.pos.cpu().numpy()

        # Vorticity calculation and metric removed
        # if points_np_frame.shape[1] == 3: # Only if 3D data
        #     true_vort_mag_np = calculate_vorticity_magnitude(points_np_frame, true_vel_t1.cpu().numpy())
        #     pred_vort_mag_np = calculate_vorticity_magnitude(points_np_frame, predicted_vel_t1.cpu().numpy())
        #     if true_vort_mag_np is not None and pred_vort_mag_np is not None and \
        #        true_vort_mag_np.shape == pred_vort_mag_np.shape:
        #         mse_vort_mag = np.mean((true_vort_mag_np - pred_vort_mag_np) ** 2)
        #         metrics_list["mse_vorticity_mag"].append(mse_vort_mag)
        #     else: metrics_list["mse_vorticity_mag"].append(np.nan)
        # else: metrics_list["mse_vorticity_mag"].append(np.nan)

        # --- Probe Data Extraction and Logging ---
        if probes_enabled and current_case_name in case_probe_definitions and case_probe_definitions[current_case_name]:
            frame_time_val = graph_t0.time.item() if hasattr(graph_t0, 'time') and graph_t0.time is not None else float(
                i)

            for probe_idx, (target_coord_str, node_idx, target_coord_actual_xyz) in enumerate(
                    case_probe_definitions[current_case_name]):
                if 0 <= node_idx < true_vel_t1.shape[0]:  # Check if node_idx is valid for current graph
                    true_probe_vel_vals = true_vel_t1[node_idx].cpu().numpy()
                    pred_probe_vel_vals = predicted_vel_t1[node_idx].cpu().numpy()

                    true_probe_mag_val = np.linalg.norm(true_probe_vel_vals)
                    pred_probe_mag_val = np.linalg.norm(pred_probe_vel_vals)
                    error_vec_probe = true_probe_vel_vals - pred_probe_vel_vals
                    error_probe_mag_val = np.linalg.norm(error_vec_probe)

                    # Data for W&B Table
                    wandb_table_probe_errors_data.append([
                        current_case_name,
                        target_coord_str,
                        target_coord_actual_xyz[0],
                        target_coord_actual_xyz[1],
                        target_coord_actual_xyz[2],
                        error_probe_mag_val
                    ])

                    # CSV Data Collection (detailed)
                    probe_data_collected.append({
                        "epoch": epoch_num, "case": current_case_name,
                        "frame_path_t0": str(path_t0), "frame_time_t0": frame_time_val,
                        "probe_id_str": target_coord_str,
                        "probe_target_x": target_coord_actual_xyz[0],
                        "probe_target_y": target_coord_actual_xyz[1],
                        "probe_target_z": target_coord_actual_xyz[2],
                        "node_idx": node_idx,
                        "true_vx": true_probe_vel_vals[0], "true_vy": true_probe_vel_vals[1],
                        "true_vz": true_probe_vel_vals[2] if len(true_probe_vel_vals) == 3 else 0.0,
                        "pred_vx": pred_probe_vel_vals[0], "pred_vy": pred_probe_vel_vals[1],
                        "pred_vz": pred_probe_vel_vals[2] if len(pred_probe_vel_vals) == 3 else 0.0,
                        "true_mag": true_probe_mag_val, "pred_mag": pred_probe_mag_val, "error_mag": error_probe_mag_val
                    })
        # --- End Probe Data ---

        # --- VTK Saving and Plotting (using points_np_frame) ---
        if save_fields_vtk and output_base_dir and points_np_frame is not None:
            try:
                error_mag_for_vtk = torch.norm(predicted_vel_t1 - true_vel_t1, dim=1)
                frame_name_stem = path_t1.stem
                # case_name is current_case_name
                epoch_folder_name = f"epoch_{epoch_num}" if epoch_num >= 0 else "final_validation"
                vtk_output_dir = Path(
                    output_base_dir) / "validation_fields" / model_name / epoch_folder_name / current_case_name
                vtk_output_dir.mkdir(parents=True, exist_ok=True)
                vtk_file_path = vtk_output_dir / f"{frame_name_stem}_fields.vtk"

                true_vel_np = true_vel_t1.cpu().numpy()
                pred_vel_np = predicted_vel_t1.cpu().numpy()
                delta_v_vectors = true_vel_np - pred_vel_np

                point_data_for_vtk = {
                    "true_velocity": true_vel_np,
                    "predicted_velocity": pred_vel_np,
                    "delta_velocity_vector": delta_v_vectors,  # Add delta_v vector field
                    "velocity_error_magnitude": error_mag_for_vtk.cpu().numpy()
                }
                # Vorticity fields removed from VTK output
                # if points_np_frame.shape[1] == 3: # Vorticity only for 3D
                #     # true_vort_mag_np and pred_vort_mag_np already computed if 3D
                #     if true_vort_mag_np is not None: point_data_for_vtk["true_vorticity_magnitude"] = true_vort_mag_np
                #     if pred_vort_mag_np is not None: point_data_for_vtk["predicted_vorticity_magnitude"] = pred_vort_mag_np

                write_vtk_with_fields(str(vtk_file_path), points_np_frame, point_data_for_vtk)
            except Exception as e_vtk:
                print(f"Warning: Could not save detailed VTK fields for {path_t1.name}: {e_vtk}")

        if i == log_field_image_sample_idx and points_np_frame is not None and points_np_frame.shape[0] > 0:
            error_mag_tensor_for_plot = torch.norm(predicted_vel_t1 - true_vel_t1, dim=1)
            # Vorticity data removed from this call
            _log_and_save_field_plots(
                points_np=points_np_frame, true_vel_tensor=true_vel_t1, pred_vel_tensor=predicted_vel_t1,
                error_mag_tensor=error_mag_tensor_for_plot, pred_div_tensor=div_pred_tensor,  # Pass div_pred_tensor
                # pred_vort_mag_np=None, # Vorticity removed
                point_compliance_np=point_compliance_data,  # Pass new compliance data
                path_t1=path_t1, epoch_num=epoch_num, current_sample_global_idx=i,
                output_base_dir=output_base_dir, wandb_run=wandb_run, model_name=model_name
            )
        # --- End VTK and Plotting ---

    # --- Log Probe Error Table to W&B ---
    if wandb_run and probes_enabled and wandb_table_probe_errors_data:
        probe_table_columns = ["Case", "ProbeID", "TargetX", "TargetY", "TargetZ", "ErrorMagnitude"]
        probe_error_table = wandb.Table(columns=probe_table_columns, data=wandb_table_probe_errors_data)
        wandb_run.log({f"{model_name}/Probes/ErrorMagnitudes_Epoch{epoch_num}": probe_error_table}, step=epoch_num,
                      commit=False)  # commit=False, main log call will commit

    # --- Aggregation of standard metrics ---
    avg_metrics = {key: float(np.nanmean(values) if len(values) > 0 and np.any(np.isfinite(values)) else np.nan)
                   for key, values in metrics_list.items() if values}

    return_metrics = {
        "val_mse": avg_metrics.get("mse", np.nan),
        "val_rmse_mag": avg_metrics.get("rmse_mag", np.nan),
        "val_mse_div": avg_metrics.get("mse_div", np.nan),
        "val_mse_x": avg_metrics.get("mse_x", np.nan),
        "val_mse_y": avg_metrics.get("mse_y", np.nan),
        "val_mse_z": avg_metrics.get("mse_z", np.nan),
        # "val_mse_vorticity_mag": avg_metrics.get("mse_vorticity_mag", np.nan), # Removed
        "val_perc_points_within_10_rel_err": avg_metrics.get("perc_points_within_10_rel_err", np.nan),
        "val_nrmse_vel": avg_metrics.get("nrmse_vel", np.nan), # Added NRMSE vel
        "val_nrmse_p": avg_metrics.get("nrmse_p", np.nan),     # Added NRMSE pressure
<<<<<<< HEAD

=======
>>>>>>> 60bc339f
        "val_cosine_sim": avg_metrics.get("cosine_sim", np.nan),
        "val_avg_max_true_vel_mag": avg_metrics.get("max_true_vel_mag", np.nan),
        "val_avg_max_pred_vel_mag": avg_metrics.get("max_pred_vel_mag", np.nan)
    }
    # wandb_probe_metrics_for_epoch is no longer returned for direct logging of individual metrics
    return return_metrics, probe_data_collected


if __name__ == '__main__':
    from pathlib import Path
    import shutil
    from .utils import set_seed
    from .models import FlowNet  # Example model
    from .data_utils import PairedFrameDataset, make_frame_pairs, create_noisy_dataset_tree
    import meshio  # For creating dummy data

    print("Testing training.py...")
    set_seed(42)
    test_device = get_device("auto")
    print(f"Using device: {test_device}")

    # Create dummy data and dataset
    dummy_data_root = Path("outputs/dummy_train_data_main")
    dummy_noisy_data_root = Path("outputs/dummy_train_noisy_data_main")
    if dummy_data_root.exists(): shutil.rmtree(dummy_data_root)
    if dummy_noisy_data_root.exists(): shutil.rmtree(dummy_noisy_data_root)

    case_cfd = dummy_data_root / "sUbend_train01" / "CFD"
    case_cfd.mkdir(parents=True, exist_ok=True)

    points_np = np.random.rand(30, 3).astype(np.float64)  # More points for kNN
    velocity_np = np.random.rand(30, 3).astype(np.float32)
    dummy_msh = meshio.Mesh(points_np, point_data={"U": velocity_np})

    frame_paths_orig = []
    for i in range(3):  # 3 frames for 2 pairs
        p = case_cfd / f"Frame_{i:02d}_data.vtk"
        meshio.write(str(p), dummy_msh, file_format="vtk")
        frame_paths_orig.append(p)

    # Create noisy version for training
    create_noisy_dataset_tree(dummy_data_root, dummy_noisy_data_root, 0.05, 0.15, overwrite=True)

    train_frame_pairs_noisy = make_frame_pairs(dummy_noisy_data_root)
    assert len(train_frame_pairs_noisy) >= 1, "Not enough frame pairs for training test."

    # Configs
    # Model config: ensure node_out_features=4 if testing N-S or LBC that use pressure
    model_cfg = {"h_dim": 32, "layers": 2, "node_out_features": 4}
    graph_cfg = {
        "k": 5, "down_n": None,
        "velocity_key": "U", "pressure_key": "p", # Added pressure_key for PairedFrameDataset
<<<<<<< HEAD

=======
>>>>>>> 60bc339f
        "noisy_velocity_key_suffix": "_noisy"
    }
    # Loss config: include new loss weights, even if zero for some tests
    loss_cfg = {
        "supervised": 1.0, "divergence": 0.1, "histogram": 0.05,
        "navier_stokes": 0.0, "lbc": 0.0 # Keep N-S and LBC off by default for this basic test
    }
    re_test = 100.0 # Dummy Reynolds number
<<<<<<< HEAD

=======
>>>>>>> 60bc339f
    hist_bins = 16

    # Dataset and DataLoader
    # Dummy VTK files created by this test script don't have pressure "p" yet.
    # For this test to pass without erroring on pressure loading in vtk_to_knn_graph,
    # either the dummy VTKs need "p", or pressure_key should be such that it's not found (prints warning).
    # Let's assume for this basic test of train_single_epoch, if N-S/LBC are off,
    # pressure might not be strictly needed from data IF model still outputs 4 features (pads if needed).
    # However, combined_loss expects model_output_t1 to be [N,4] if N-S is on.
    # The FlowNet will output 4 features due to model_cfg.
    # The dummy data (graph_t0.x, graph_t1.x) is 3-features (velocity).

    # Create dummy mesh with pressure for robust testing
    points_np_test = np.random.rand(30, 3).astype(np.float64)
    velocity_np_test = np.random.rand(30, 3).astype(np.float32)
    pressure_np_test = np.random.rand(30).astype(np.float32) # Scalar pressure
<<<<<<< HEAD

=======
>>>>>>> 60bc339f
    dummy_msh_with_p = meshio.Mesh(points_np_test, point_data={"U": velocity_np_test, "p": pressure_np_test})

    # Overwrite existing dummy VTKs with new ones that include pressure
    for i in range(3):
        p_path = case_cfd / f"Frame_{i:02d}_data.vtk"
        meshio.write(str(p_path), dummy_msh_with_p, file_format="vtk")
        # frame_paths_orig.append(p_path) # Already populated

    # Re-create noisy dataset based on these new VTKs with pressure
    if dummy_noisy_data_root.exists(): shutil.rmtree(dummy_noisy_data_root) # Clear old noisy data
    create_noisy_dataset_tree(dummy_data_root, dummy_noisy_data_root, 0.05, 0.15,
                              velocity_key="U", position_noise=True) # create_noisy_dataset_tree doesn't add noise to pressure
    train_frame_pairs_noisy_with_p = make_frame_pairs(dummy_noisy_data_root)


    train_ds = PairedFrameDataset(
        train_frame_pairs_noisy_with_p, graph_cfg, graph_type="knn",
        use_noisy_data=True # device=test_device was removed from PairedFrameDataset
<<<<<<< HEAD

=======
>>>>>>> 60bc339f
    )
    train_loader_pyg = DataLoader(train_ds, batch_size=2, shuffle=True)

    # Model and Optimizer
    test_model = FlowNet(model_cfg).to(test_device) # Model outputs 4 features
    optimizer = torch.optim.Adam(test_model.parameters(), lr=1e-3)

    # Test train_single_epoch
    print("\nTesting train_single_epoch...")
    dummy_dlb_cfg_off = {"enabled": False}
    dummy_dlb_cfg_on = {
        "enabled": True, "lambda_smooth": 0.1,
        "initial_alpha": 1.0, "initial_beta": 1.0,
        "epsilon_grad_norm": 1e-9
    }

    # Test with DLB off
    print("--- Training epoch with DLB OFF ---")
    epoch_metrics_dlb_off = train_single_epoch(
        test_model, train_loader_pyg, optimizer,
        loss_weights=loss_cfg,
        reynolds_number=re_test if loss_cfg.get("navier_stokes",0.0) > 0.0 else None,
        histogram_bins=hist_bins,
        device=test_device,
        dynamic_balancing_cfg=dummy_dlb_cfg_off
<<<<<<< HEAD
    )
    print(f"Epoch training metrics (DLB OFF): {epoch_metrics_dlb_off}")
    assert "total" in epoch_metrics_dlb_off and isinstance(epoch_metrics_dlb_off["total"], float)
    assert "alpha" not in epoch_metrics_dlb_off or epoch_metrics_dlb_off.get("alpha_final_batch") is None # Should not log alpha/beta if DLB off

    # Test with DLB on (and some physics losses active to see balancing)
    print("\n--- Training epoch with DLB ON ---")
    loss_cfg_for_dlb_on = { # Activate some physics losses for DLB to work on
        "supervised": 1.0, "divergence": 1.0, "navier_stokes": 1.0,
        "lbc": 1.0, "histogram": 0.0
    }
    # Reset model grads for a clean DLB test run
    optimizer.zero_grad() # Ensure model grads are clear
    # test_model.apply(lambda m: [p.grad.zero_() for p in m.parameters() if p.grad is not None]) # More thorough if needed

    epoch_metrics_dlb_on = train_single_epoch(
        test_model, train_loader_pyg, optimizer,
        loss_weights=loss_cfg_for_dlb_on,
        reynolds_number=re_test, # N-S is active, so Re is needed
        histogram_bins=hist_bins,
        device=test_device,
        dynamic_balancing_cfg=dummy_dlb_cfg_on
    )

=======
    )
    print(f"Epoch training metrics (DLB OFF): {epoch_metrics_dlb_off}")
    assert "total" in epoch_metrics_dlb_off and isinstance(epoch_metrics_dlb_off["total"], float)
    assert "alpha" not in epoch_metrics_dlb_off or epoch_metrics_dlb_off.get("alpha_final_batch") is None # Should not log alpha/beta if DLB off

    # Test with DLB on (and some physics losses active to see balancing)
    print("\n--- Training epoch with DLB ON ---")
    loss_cfg_for_dlb_on = { # Activate some physics losses for DLB to work on
        "supervised": 1.0, "divergence": 1.0, "navier_stokes": 1.0,
        "lbc": 1.0, "histogram": 0.0
    }
    # Reset model grads for a clean DLB test run
    optimizer.zero_grad() # Ensure model grads are clear
    # test_model.apply(lambda m: [p.grad.zero_() for p in m.parameters() if p.grad is not None]) # More thorough if needed

    epoch_metrics_dlb_on = train_single_epoch(
        test_model, train_loader_pyg, optimizer,
        loss_weights=loss_cfg_for_dlb_on,
        reynolds_number=re_test, # N-S is active, so Re is needed
        histogram_bins=hist_bins,
        device=test_device,
        dynamic_balancing_cfg=dummy_dlb_cfg_on
    )
>>>>>>> 60bc339f
    print(f"Epoch training metrics (DLB ON): {epoch_metrics_dlb_on}")
    assert "total" in epoch_metrics_dlb_on and isinstance(epoch_metrics_dlb_on["total"], float)
    assert "alpha_final_batch" in epoch_metrics_dlb_on and isinstance(epoch_metrics_dlb_on["alpha_final_batch"], float)
    assert "beta_final_batch" in epoch_metrics_dlb_on and isinstance(epoch_metrics_dlb_on["beta_final_batch"], float)
    # Check if specific loss components are present as expected
    if loss_cfg_for_dlb_on.get("navier_stokes",0) > 0:
        assert "navier_stokes_momentum" in epoch_metrics_dlb_on
    if loss_cfg_for_dlb_on.get("lbc",0) > 0:
<<<<<<< HEAD

=======
>>>>>>> 60bc339f
        assert "lbc" in epoch_metrics_dlb_on

    print("train_single_epoch test passed.")

    # Test validate_on_pairs
    # The dummy_msh_with_p (which includes pressure "p") was written to dummy_data_root.
    # So, val_pairs_orig created from dummy_data_root will have pressure.
    val_pairs_orig = make_frame_pairs(dummy_data_root) # These files now have 'p'
    assert len(val_pairs_orig) >= 1, "Not enough frame pairs for validation test."

    print("\nTesting validate_on_pairs...")
    # test_model is already configured to output 4 features.
    # graph_cfg includes pressure_key="p".
    # global_cfg for validate_on_pairs will be a simplified version of main cfg.
    # We need to ensure graph_config within global_cfg for validate_on_pairs points to our test graph_cfg.

    # Construct a minimal global_cfg for the test
    dummy_global_cfg_for_val = {
        "graph_config": graph_cfg, # Contains velocity_key="U", pressure_key="p"
        "velocity_key": "U", # Top-level, might be used by validate_on_pairs if not in graph_config
        "pressure_key": "p",
        "noisy_velocity_key_suffix": "_noisy",
        "default_graph_type": "knn", # For vtk_to_knn_graph call within validate_on_pairs
        "validation_during_training": { # To ensure val_graph_config is used
             "val_graph_config": graph_cfg
<<<<<<< HEAD

=======
>>>>>>> 60bc339f
        }
        # Add other keys if validate_on_pairs starts depending on them (e.g. analysis_probes)
    }

    validation_metrics, _ = validate_on_pairs( # Ignore probe data for this test
        model=test_model, # This model outputs 4 features due to model_cfg
        val_frame_pairs=val_pairs_orig,
        global_cfg=dummy_global_cfg_for_val, # Pass the minimal global_cfg
        use_noisy_data_for_val=False, # Using clean data for this val example
        device=test_device
        # graph_type is taken from global_cfg.default_graph_type or validation_during_training.val_graph_type
    )
    print(f"Validation metrics: {validation_metrics}")
    assert "val_mse" in validation_metrics
    assert "val_nrmse_vel" in validation_metrics
    assert "val_nrmse_p" in validation_metrics # Should be calculated as dummy data has pressure
    # NRMSE values could be np.nan if, e.g., max_abs_target is zero, but keys should exist.
    assert isinstance(validation_metrics["val_nrmse_vel"], float)
    assert isinstance(validation_metrics["val_nrmse_p"], float)
    print("validate_on_pairs test passed.")

    # Cleanup
    if dummy_data_root.exists(): shutil.rmtree(dummy_data_root)
    if dummy_noisy_data_root.exists(): shutil.rmtree(dummy_noisy_data_root)
    print("\nDummy training test files cleaned up.")
    print("training.py tests complete.")<|MERGE_RESOLUTION|>--- conflicted
+++ resolved
@@ -31,42 +31,41 @@
 from scipy.spatial import Delaunay
 import io
 import wandb
-from PIL import Image  # Import PIL Image
-
+from PIL import Image # Import PIL Image
 
 # New helper function for plotting:
 def _log_and_save_field_plots(
-        points_np: np.ndarray,
-        true_vel_tensor: torch.Tensor,
-        pred_vel_tensor: torch.Tensor,
-        error_mag_tensor: torch.Tensor,
-        pred_div_tensor: torch.Tensor,  # This is the divergence tensor
-        point_compliance_np: np.ndarray | None,  # New: per-point boolean compliance data
-        path_t1: Path,  # For naming output files
-        epoch_num: int,
-        current_sample_global_idx: int,  # Index of the sample in the validation dataloader
-        output_base_dir: str | Path | None,
-        wandb_run: wandb.sdk.wandb_run.Run | None,
-        model_name: str,
-        simple_plot: bool = False
+    points_np: np.ndarray,
+    true_vel_tensor: torch.Tensor,
+    pred_vel_tensor: torch.Tensor,
+    error_mag_tensor: torch.Tensor,
+    pred_div_tensor: torch.Tensor, # This is the divergence tensor
+    point_compliance_np: np.ndarray | None, # New: per-point boolean compliance data
+    path_t1: Path, # For naming output files
+    epoch_num: int,
+    current_sample_global_idx: int, # Index of the sample in the validation dataloader
+    output_base_dir: str | Path | None,
+    wandb_run: wandb.sdk.wandb_run.Run | None,
+    model_name: str,
+    simple_plot: bool = False
 ):
     """
     Generates, saves, and logs detailed field comparison plots for a validation sample.
     Plots include velocity magnitudes (true, pred, error), predicted divergence,
     and a map of points meeting the 10% relative error criteria.
     """
-    if not (wandb_run or output_base_dir):  # No place to log or save
+    if not (wandb_run or output_base_dir): # No place to log or save
         return
-    if points_np is None or points_np.shape[0] < 3:  # Need at least 3 points for triangulation
-        print(
-            f"Warning: Not enough points ({points_np.shape[0] if points_np is not None else 'None'}) for sample {current_sample_global_idx} from {path_t1.name} to generate field plot.")
+    if points_np is None or points_np.shape[0] < 3: # Need at least 3 points for triangulation
+        print(f"Warning: Not enough points ({points_np.shape[0] if points_np is not None else 'None'}) for sample {current_sample_global_idx} from {path_t1.name} to generate field plot.")
         return
 
     # Convert tensors to numpy for plotting
     true_vel_mag_np = true_vel_tensor.norm(dim=1).cpu().numpy()
     pred_vel_mag_np = pred_vel_tensor.norm(dim=1).cpu().numpy()
-    error_mag_np = error_mag_tensor.cpu().numpy()  # This is ||true - pred||
+    error_mag_np = error_mag_tensor.cpu().numpy() # This is ||true - pred||
     pred_div_np = pred_div_tensor.cpu().numpy() if pred_div_tensor is not None else None
+
 
     # Determine slice for 2D plotting (e.g., points near z=mean(z) or just XY if 2D)
     slice_points_2d = None
@@ -85,13 +84,12 @@
             slice_indices = np.arange(points_np.shape[0])
         else:
             slice_points_2d = points_np[slice_indices, :2]
-    else:  # Data is already 2D
+    else: # Data is already 2D
         slice_points_2d = points_np
         slice_indices = np.arange(points_np.shape[0])
 
     if len(slice_indices) < 3:
-        print(
-            f"Warning: Not enough points in final slice ({len(slice_indices)} points) for sample {current_sample_global_idx} from {path_t1.name}. Skipping plot generation.")
+        print(f"Warning: Not enough points in final slice ({len(slice_indices)} points) for sample {current_sample_global_idx} from {path_t1.name}. Skipping plot generation.")
         return
 
     # Populate fields for plotting
@@ -105,28 +103,29 @@
         if point_compliance_np is not None:
             # Ensure point_compliance_np matches the full number of points before slicing
             if point_compliance_np.shape[0] == points_np.shape[0]:
-                fields_to_plot_on_slice["Points within 10% RelErr"] = point_compliance_np[slice_indices].astype(
-                    float)  # Convert bool to float for plotting
+                 fields_to_plot_on_slice["Points within 10% RelErr"] = point_compliance_np[slice_indices].astype(float) # Convert bool to float for plotting
             else:
-                print(
-                    f"Warning: point_compliance_np shape mismatch ({point_compliance_np.shape[0]}) vs points_np ({points_np.shape[0]}) for sample {current_sample_global_idx}. Skipping compliance plot.")
+                print(f"Warning: point_compliance_np shape mismatch ({point_compliance_np.shape[0]}) vs points_np ({points_np.shape[0]}) for sample {current_sample_global_idx}. Skipping compliance plot.")
+
 
     num_subplots = len(fields_to_plot_on_slice)
     if num_subplots == 0:
         return
 
-    if simple_plot and "Error Mag" not in fields_to_plot_on_slice:  # Ensure simple plot has at least error
-        if "Pred Vel Mag" in fields_to_plot_on_slice: del fields_to_plot_on_slice["Pred Vel Mag"]  # make space
-        if "True Vel Mag" in fields_to_plot_on_slice: del fields_to_plot_on_slice["True Vel Mag"]
+    if simple_plot and "Error Mag" not in fields_to_plot_on_slice: # Ensure simple plot has at least error
+        if "Pred Vel Mag" in fields_to_plot_on_slice : del fields_to_plot_on_slice["Pred Vel Mag"] # make space
+        if "True Vel Mag" in fields_to_plot_on_slice : del fields_to_plot_on_slice["True Vel Mag"]
         num_subplots = len(fields_to_plot_on_slice)
 
-    if num_subplots <= 3:
+
+    if num_subplots <= 3 :
         fig_rows, fig_cols = 1, num_subplots
         figsize = (6 * num_subplots, 5)
     else:
         fig_cols = 3
-        fig_rows = (num_subplots + fig_cols - 1) // fig_cols
-        figsize = (18, 5 * fig_rows) if fig_rows > 0 else (18, 5)
+        fig_rows = (num_subplots + fig_cols -1) // fig_cols
+        figsize = (18, 5 * fig_rows) if fig_rows > 0 else (18,5)
+
 
     fig, axes = plt.subplots(fig_rows, fig_cols, figsize=figsize, squeeze=False)
     axes = axes.flatten()
@@ -138,23 +137,18 @@
         for ax_idx, (title, data_field) in enumerate(fields_to_plot_on_slice.items()):
             ax = axes[ax_idx]
             cmap = "jet"
-            if "Error Mag" == title:
-                cmap = "Reds"  # Specific for magnitude of error vector
-            elif "Divergence" in title:
-                cmap = "coolwarm"
-            elif "Points within 10% RelErr" in title:
-                cmap = "RdYlGn"  # Green for good, Red for bad
+            if "Error Mag" == title: cmap = "Reds" # Specific for magnitude of error vector
+            elif "Divergence" in title: cmap = "coolwarm"
+            elif "Points within 10% RelErr" in title: cmap = "RdYlGn" # Green for good, Red for bad
 
             # For the compliance plot, we might want discrete levels (0 and 1)
             if "Points within 10% RelErr" in title:
-                contour = ax.tricontourf(slice_points_2d[:, 0], slice_points_2d[:, 1], tri.simplices, data_field,
-                                         levels=[-0.5, 0.5, 1.5], cmap=cmap)
+                contour = ax.tricontourf(slice_points_2d[:,0], slice_points_2d[:,1], tri.simplices, data_field, levels=[ -0.5, 0.5, 1.5], cmap=cmap)
                 # Add a colorbar with ticks at 0 and 1
                 cbar = fig.colorbar(contour, ax=ax, ticks=[0, 1])
-                cbar.ax.set_yticklabels(['Fail', 'Pass'])  # Label ticks
+                cbar.ax.set_yticklabels(['Fail', 'Pass']) # Label ticks
             else:
-                contour = ax.tricontourf(slice_points_2d[:, 0], slice_points_2d[:, 1], tri.simplices, data_field,
-                                         levels=14, cmap=cmap)
+                contour = ax.tricontourf(slice_points_2d[:,0], slice_points_2d[:,1], tri.simplices, data_field, levels=14, cmap=cmap)
                 fig.colorbar(contour, ax=ax)
             ax.set_title(title)
             ax.set_xlabel("X")
@@ -164,16 +158,13 @@
         for ax_idx in range(num_subplots, len(axes)):
             axes[ax_idx].set_visible(False)
 
-        plot_title_prefix = f"Epoch {epoch_num}" if epoch_num >= 0 else "FinalVal"
-        fig.suptitle(
-            f"{model_name} - {plot_title_prefix} - Sample {current_sample_global_idx} ({path_t1.stem}) - {'Z-slice' if is_3d_data else '2D'} Fields",
-            fontsize=16)
+        plot_title_prefix = f"Epoch {epoch_num}" if epoch_num >=0 else "FinalVal"
+        fig.suptitle(f"{model_name} - {plot_title_prefix} - Sample {current_sample_global_idx} ({path_t1.stem}) - {'Z-slice' if is_3d_data else '2D'} Fields", fontsize=16)
         fig.tight_layout(rect=[0, 0, 1, 0.96])
         plot_successful = True
 
     except Exception as e_plot:
-        print(
-            f"Warning: Failed to generate tricontourf plot for sample {current_sample_global_idx} from {path_t1.name}: {e_plot}")
+        print(f"Warning: Failed to generate tricontourf plot for sample {current_sample_global_idx} from {path_t1.name}: {e_plot}")
         if fig is not None: plt.close(fig)
         return
 
@@ -183,8 +174,7 @@
                 case_name = path_t1.parent.parent.name
                 epoch_folder_name = f"epoch_{epoch_num}" if epoch_num >= 0 else "final_validation_plots"
 
-                plot_output_dir = Path(
-                    output_base_dir) / "validation_plots" / model_name / epoch_folder_name / case_name
+                plot_output_dir = Path(output_base_dir) / "validation_plots" / model_name / epoch_folder_name / case_name
                 plot_output_dir.mkdir(parents=True, exist_ok=True)
 
                 base_filename = path_t1.stem
@@ -194,8 +184,7 @@
                 plt.savefig(plot_file_path)
                 # print(f"  Saved field plot to {plot_file_path}") # Reduced verbosity
             except Exception as e_save:
-                print(
-                    f"Warning: Could not save local field plot for sample {current_sample_global_idx} from {path_t1.name}: {e_save}")
+                print(f"Warning: Could not save local field plot for sample {current_sample_global_idx} from {path_t1.name}: {e_save}")
 
         if wandb_run:
             try:
@@ -211,8 +200,7 @@
                 buf.close()
                 pil_image.close()
             except Exception as e_wandb_log:
-                print(
-                    f"Warning: Could not log W&B field image for sample {current_sample_global_idx} from {path_t1.name} (epoch {epoch_num}): {e_wandb_log}")
+                print(f"Warning: Could not log W&B field image for sample {current_sample_global_idx} from {path_t1.name} (epoch {epoch_num}): {e_wandb_log}")
 
         plt.close(fig)
 
@@ -223,10 +211,6 @@
         optimizer: Optimizer,
         loss_weights: dict,
         reynolds_number: float | None, # Added Reynolds number
-<<<<<<< HEAD
-
-=======
->>>>>>> 60bc339f
         histogram_bins: int,
         device: torch.device,
         clip_grad_norm_value: float | None = 1.0,
@@ -236,10 +220,6 @@
         # These would typically come from graph_t1 or be globally configured per dataset
         # For now, assuming they might be part of graph_t1 or passed if train_loader yields them
         dynamic_balancing_cfg: dict | None = None # Config for dynamic loss balancing
-<<<<<<< HEAD
-
-=======
->>>>>>> 60bc339f
 ) -> dict:
     """
     Trains the model for a single epoch.
@@ -275,10 +255,6 @@
         current_beta = dynamic_balancing_cfg.get("initial_beta", 1.0)
         epsilon_grad_norm = dynamic_balancing_cfg.get("epsilon_grad_norm", 1e-9)
         print(f"DEBUG: Dynamic Loss Balancing ENABLED. Initial alpha={current_alpha}, beta={current_beta}, lambda={lambda_smooth}")
-<<<<<<< HEAD
-
-=======
->>>>>>> 60bc339f
     else:
         print("DEBUG: Dynamic Loss Balancing DISABLED.")
 
@@ -301,17 +277,11 @@
             # We need them unreduced (per node) if we want to apply custom reduction later,
             # but for grad norm calculation, scalar loss value is fine.
             _, loss_pde_mom, loss_pde_cont = navier_stokes_loss( # Removed losses. prefix
-<<<<<<< HEAD
-
-=======
->>>>>>> 60bc339f
                 model_output_t1, graph_t0, graph_t1, reynolds_number if reynolds_number is not None else 1.0,
                 reduction='mean'
             )
         # L_PDE is the sum of momentum and continuity residuals (squared and meaned)
         L_PDE = loss_pde_mom + loss_pde_cont # These are already mean squared residuals
-<<<<<<< HEAD
-
 
         # Boundary condition loss (L_bc)
         loss_lbc = torch.tensor(0.0, device=device)
@@ -322,19 +292,6 @@
 
         # --- Dynamic Loss Balancing (if enabled) ---
         current_loss_weights = loss_weights.copy() # Start with base weights from config
-
-=======
-
-        # Boundary condition loss (L_bc)
-        loss_lbc = torch.tensor(0.0, device=device)
-        if loss_weights.get("lbc", 0.0) > 0.0:
-            loss_lbc = boundary_condition_loss( # Removed losses. prefix
-                model_output_t1[:,:3], boundary_mask_t1, 0.0, reduction='mean'
-            )
-
-        # --- Dynamic Loss Balancing (if enabled) ---
-        current_loss_weights = loss_weights.copy() # Start with base weights from config
->>>>>>> 60bc339f
         if dlb_enabled:
             model_params = list(model.parameters())
 
@@ -360,10 +317,6 @@
             if grad_norm_L_bc > epsilon_grad_norm : # Avoid division by zero if LBC grad is tiny/zero
                  beta_hat = grad_norm_L_PDE / (grad_norm_L_bc + epsilon_grad_norm)
 
-<<<<<<< HEAD
-
-=======
->>>>>>> 60bc339f
             current_alpha = (1 - lambda_smooth) * current_alpha + lambda_smooth * alpha_hat.item()
             current_beta = (1 - lambda_smooth) * current_beta + lambda_smooth * beta_hat.item()
 
@@ -401,10 +354,6 @@
                 # Histogram loss needs divergence values; calculate them once if not already from L_PDE
                 div_for_hist = calculate_divergence(model_output_t1[:,:3], graph_t1) # Removed losses. prefix
                 loss_hist_val = wasserstein1_histogram_loss(div_for_hist, histogram_bins) # Removed losses. prefix
-<<<<<<< HEAD
-
-=======
->>>>>>> 60bc339f
                 total_loss += current_loss_weights["histogram"] * loss_hist_val
 
             # Store individual (unweighted) losses for aggregation
@@ -418,20 +367,12 @@
                 "histogram": loss_hist_val, "alpha_dlb": current_alpha, "beta_dlb": current_beta
             }
         else: # Fixed weights
-<<<<<<< HEAD
-
-=======
->>>>>>> 60bc339f
             total_loss, individual_losses = combined_loss(
                 model_output_t1=model_output_t1,
                 true_velocity_t1=true_vel_t1,
                 graph_t0=graph_t0,
                 graph_t1=graph_t1,
                 loss_weights=current_loss_weights, # Fixed weights from config
-<<<<<<< HEAD
-
-=======
->>>>>>> 60bc339f
                 reynolds_number=reynolds_number,
                 histogram_bins=histogram_bins,
                 boundary_nodes_mask=boundary_mask_t1
@@ -449,23 +390,11 @@
             else:
                 raise ValueError(f"Unknown regularization_type: {regularization_type}. Supported types are 'L1', 'L2', 'None'.")
             total_loss += regularization_lambda * loss_reg
-<<<<<<< HEAD
 
         individual_losses["regularization"] = loss_reg # Store unweighted regularization loss
 
 
-        individual_losses["regularization"] = loss_reg  # Store unweighted regularization loss
-=======
-
-        individual_losses["regularization"] = loss_reg # Store unweighted regularization loss
->>>>>>> 60bc339f
-
         total_loss.backward() # Calculate gradients for the final weighted total_loss
-
-<<<<<<< HEAD
-=======
-        total_loss.backward() # Calculate gradients for the final weighted total_loss
->>>>>>> 60bc339f
 
         if clip_grad_norm_value:
             torch.nn.utils.clip_grad_norm_(model.parameters(), clip_grad_norm_value)
@@ -480,10 +409,6 @@
         epoch_losses_aggregated["lbc"] += individual_losses.get("lbc", torch.tensor(0.0)).item()
         epoch_losses_aggregated["histogram"] += individual_losses.get("histogram", torch.tensor(0.0)).item()
         epoch_losses_aggregated["regularization"] += (regularization_lambda * loss_reg).item() # Log weighted reg loss contribution
-<<<<<<< HEAD
-
-=======
->>>>>>> 60bc339f
 
         # DEBUG: Log divergence and prediction stats for the first few batches
         # Note: model_output_t1[:,:3] is predicted_velocity_t1
@@ -495,10 +420,6 @@
             else: # From fixed-weight combined_loss
                  div_pred_debug = individual_losses.get("divergence_values_pred_for_debug")
 
-<<<<<<< HEAD
-
-=======
->>>>>>> 60bc339f
             if div_pred_debug is not None:
                 div_pred_stats_train = {
                     "min": div_pred_debug.min().item(), "max": div_pred_debug.max().item(),
@@ -516,10 +437,6 @@
             }
             print(f"DEBUG: Train batch {num_batches}, pred_vel_t1 stats: {pred_vel_stats_train}")
             if model_output_t1.shape[1] > 3: # If pressure is predicted
-<<<<<<< HEAD
-
-=======
->>>>>>> 60bc339f
                 pred_pressure_t1_debug = model_output_t1[:, 3]
                 pred_pressure_stats_train = {
                     "min": pred_pressure_t1_debug.min().item(), "max": pred_pressure_t1_debug.max().item(),
@@ -536,13 +453,8 @@
         if dlb_enabled: # Store last values of alpha, beta for info, not averaged
             epoch_losses_aggregated["alpha_final_batch"] = current_alpha
             epoch_losses_aggregated["beta_final_batch"] = current_beta
-<<<<<<< HEAD
-
-
-=======
-
-
->>>>>>> 60bc339f
+
+
     return epoch_losses_aggregated
 
 
@@ -552,7 +464,7 @@
         val_frame_pairs: list[tuple[Path, Path]],  # List of (path_t0, path_t1)
         # graph_config: dict,  # For vtk_to_graph (k_neighbors, downsample_n, keys) # Replaced by global_cfg access
         # For probe points, we need the global config, not just graph_config
-        global_cfg: dict,  # Main config dictionary
+        global_cfg: dict, # Main config dictionary
         use_noisy_data_for_val: bool,  # Whether val data itself is noisy
         device: torch.device,
         # graph_type: str = "knn",  # "knn" or "full_mesh" for graph construction # Get from global_cfg
@@ -562,7 +474,7 @@
         wandb_run: wandb.sdk.wandb_run.Run | None = None,  # For logging images
         log_field_image_sample_idx: int = 0,  # Index of the sample in val_frame_pairs to log as an image
         model_name: str = "Model"  # For naming W&B logs
-) -> tuple[dict, list]:  # Will now also return probe_data_collected
+) -> tuple[dict, list]: # Will now also return probe_data_collected
     """
     Validates the model on a set of paired frames from VTK files.
     Computes MSE, RMSE of velocity magnitude, and MSE of divergence.
@@ -586,7 +498,7 @@
         A tuple: (dictionary_with_mean_validation_metrics, list_of_probe_data_rows)
     """
     model.eval()
-    metrics_list = {  # Standard metrics
+    metrics_list = { # Standard metrics
         "mse": [], "rmse_mag": [], "mse_div": [],
         "mse_x": [], "mse_y": [], "mse_z": [],
         # "mse_vorticity_mag": [], # Removed
@@ -596,16 +508,12 @@
         "perc_points_within_10_rel_err": [], # New metric
         "nrmse_vel": [], # Added NRMSE for velocity
         "nrmse_p": []    # Added NRMSE for pressure
-<<<<<<< HEAD
-
-=======
->>>>>>> 60bc339f
     }
     # --- Probe Data Initialization ---
-    probe_data_collected = []  # List to store dicts for CSV/Pandas for the detailed CSV file
+    probe_data_collected = [] # List to store dicts for CSV/Pandas for the detailed CSV file
     # Data for W&B Table: list of lists/tuples: [case, probe_id, target_x, target_y, target_z, error_mag]
     wandb_table_probe_errors_data = []
-    case_probe_definitions = {}  # Stores {case_name: [(target_coord_str, node_idx, target_coord_xyz), ...]}
+    case_probe_definitions = {} # Stores {case_name: [(target_coord_str, node_idx, target_coord_xyz), ...]}
 
     from .data_utils import vtk_to_knn_graph, vtk_to_fullmesh_graph # Local import
     from .metrics import (
@@ -615,7 +523,6 @@
     )
     from sklearn.neighbors import NearestNeighbors # For probe point finding
 
-
     # Extract relevant configs from global_cfg
     # Use validation_during_training specific graph_config if available, else main graph_config
     # This was simplified from the original as global_cfg is now passed directly.
@@ -623,11 +530,10 @@
     graph_config = val_train_cfg.get("val_graph_config", global_cfg.get("graph_config", {}))
     # Ensure essential keys are present, falling back to top-level cfg or defaults
     graph_config.update({
-        "k": graph_config.get("k", global_cfg.get("graph_config", {}).get("k", 12)),  # Default k if not found anywhere
+        "k": graph_config.get("k", global_cfg.get("graph_config", {}).get("k", 12)), # Default k if not found anywhere
         "down_n": graph_config.get("down_n", global_cfg.get("graph_config", {}).get("down_n")),
         "velocity_key": graph_config.get("velocity_key", global_cfg.get("velocity_key", "U")),
-        "noisy_velocity_key_suffix": graph_config.get("noisy_velocity_key_suffix",
-                                                      global_cfg.get("noisy_velocity_key_suffix", "_noisy")),
+        "noisy_velocity_key_suffix": graph_config.get("noisy_velocity_key_suffix", global_cfg.get("noisy_velocity_key_suffix", "_noisy")),
         "pressure_key": graph_config.get("pressure_key", global_cfg.get("pressure_key", "p"))
     })
     graph_type = val_train_cfg.get("val_graph_type", global_cfg.get("default_graph_type", "knn"))
@@ -635,11 +541,12 @@
     probes_cfg = global_cfg.get("analysis_probes", {}).get("points", {})
     probes_enabled = probes_cfg.get("enabled", False)
     # Default to [1,1,1] (center point) if num_probes_per_axis not specified
-    probes_num_per_axis = probes_cfg.get("num_probes_per_axis", [1, 1, 1])
+    probes_num_per_axis = probes_cfg.get("num_probes_per_axis", [1,1,1])
     probes_output_field_name = probes_cfg.get("output_field_name", "velocity_at_probe")
 
+
     for i, (path_t0, path_t1) in enumerate(val_frame_pairs):
-        current_case_name = path_t0.parent.parent.name  # e.g. sUbend_011
+        current_case_name = path_t0.parent.parent.name # e.g. sUbend_011
 
         # --- Setup Probes for the current case if not already done ---
         if probes_enabled and current_case_name not in case_probe_definitions:
@@ -649,24 +556,23 @@
             temp_graph_args_for_pos = {
                 "k_neighbors": graph_config["k"],
                 "downsample_n": graph_config.get("down_n"),
-                "velocity_key": graph_config.get("velocity_key"),  # Use the determined velocity key
+                "velocity_key": graph_config.get("velocity_key"), # Use the determined velocity key
                 "noisy_velocity_key_suffix": graph_config.get("noisy_velocity_key_suffix"),
-                "use_noisy_data": use_noisy_data_for_val  # Use validation noise setting
+                "use_noisy_data": use_noisy_data_for_val # Use validation noise setting
             }
             if graph_type == "knn":
-                first_frame_graph_cpu = vtk_to_knn_graph(path_t0, **temp_graph_args_for_pos)
-            else:  # full_mesh
-                first_frame_graph_cpu = vtk_to_fullmesh_graph(
-                    path_t0,
-                    velocity_key=graph_config.get("velocity_key"),
-                    pressure_key=graph_config.get("pressure_key")
-                )
+                 first_frame_graph_cpu = vtk_to_knn_graph(path_t0, **temp_graph_args_for_pos)
+            else: # full_mesh
+                 first_frame_graph_cpu = vtk_to_fullmesh_graph(
+                     path_t0,
+                     velocity_key=graph_config.get("velocity_key"),
+                     pressure_key=graph_config.get("pressure_key")
+                 )
 
             case_points_np = first_frame_graph_cpu.pos.cpu().numpy()
             if case_points_np.shape[0] == 0:
-                print(
-                    f"Warning: Case {current_case_name} first frame has no points. Skipping probe setup for this case.")
-                case_probe_definitions[current_case_name] = []  # Mark as processed, no probes
+                print(f"Warning: Case {current_case_name} first frame has no points. Skipping probe setup for this case.")
+                case_probe_definitions[current_case_name] = [] # Mark as processed, no probes
             else:
                 min_coords = case_points_np.min(axis=0)
                 max_coords = case_points_np.max(axis=0)
@@ -675,29 +581,25 @@
                 current_case_probes_list = []
                 nx, ny, nz = probes_num_per_axis[0], probes_num_per_axis[1], probes_num_per_axis[2]
 
-                for ix_prog in range(nx):  # Use different loop var name
+                for ix_prog in range(nx): # Use different loop var name
                     # Position is at (index + 1) / (count + 1) fraction of extent
-                    px = min_coords[0] + (bbox_extents[0] * (ix_prog + 1) / (nx + 1)) if nx > 0 and bbox_extents[
-                        0] > 1e-6 else min_coords[0] + 0.5 * bbox_extents[0]
+                    px = min_coords[0] + (bbox_extents[0] * (ix_prog + 1) / (nx + 1)) if nx > 0 and bbox_extents[0] > 1e-6 else min_coords[0] + 0.5 * bbox_extents[0]
                     for iy_prog in range(ny):
-                        py = min_coords[1] + (bbox_extents[1] * (iy_prog + 1) / (ny + 1)) if ny > 0 and bbox_extents[
-                            1] > 1e-6 else min_coords[1] + 0.5 * bbox_extents[1]
+                        py = min_coords[1] + (bbox_extents[1] * (iy_prog + 1) / (ny + 1)) if ny > 0 and bbox_extents[1] > 1e-6 else min_coords[1] + 0.5 * bbox_extents[1]
                         for iz_prog in range(nz):
-                            pz = min_coords[2] + (bbox_extents[2] * (iz_prog + 1) / (nz + 1)) if nz > 0 and \
-                                                                                                 bbox_extents[
-                                                                                                     2] > 1e-6 else \
-                            min_coords[2] + 0.5 * bbox_extents[2]
+                            pz = min_coords[2] + (bbox_extents[2] * (iz_prog + 1) / (nz + 1)) if nz > 0 and bbox_extents[2] > 1e-6 else min_coords[2] + 0.5 * bbox_extents[2]
 
                             target_coord = np.array([px, py, pz])
-                            nn_probes = NearestNeighbors(n_neighbors=1).fit(case_points_np)  # Renamed nn
-                            _, nearest_node_idx_arr = nn_probes.kneighbors(target_coord.reshape(1, -1))  # Renamed
+                            nn_probes = NearestNeighbors(n_neighbors=1).fit(case_points_np) # Renamed nn
+                            _, nearest_node_idx_arr = nn_probes.kneighbors(target_coord.reshape(1, -1)) # Renamed
                             node_idx = int(nearest_node_idx_arr.squeeze())
 
                             target_coord_str = f"P_X{px:.2f}_Y{py:.2f}_Z{pz:.2f}"
                             current_case_probes_list.append((target_coord_str, node_idx, target_coord))
                 case_probe_definitions[current_case_name] = current_case_probes_list
                 print(f"DEBUG: Defined {len(current_case_probes_list)} probes for case {current_case_name}.")
-            del first_frame_graph_cpu  # Free memory
+            del first_frame_graph_cpu # Free memory
+
 
         # Graph construction (actual graphs for model input)
         if graph_type == "knn":
@@ -708,20 +610,16 @@
                 "noisy_velocity_key_suffix": graph_config.get("noisy_velocity_key_suffix"),
             }
             graph_t0_cpu = vtk_to_knn_graph(path_t0, **knn_args_val, use_noisy_data=use_noisy_data_for_val)
-            graph_t1_cpu = vtk_to_knn_graph(path_t1, **knn_args_val,
-                                            use_noisy_data=use_noisy_data_for_val)  # Target uses same noise setting
+            graph_t1_cpu = vtk_to_knn_graph(path_t1, **knn_args_val, use_noisy_data=use_noisy_data_for_val) # Target uses same noise setting
         elif graph_type == "full_mesh":
-            graph_t0_cpu = vtk_to_fullmesh_graph(path_t0, velocity_key=graph_config.get("velocity_key"),
-                                                 pressure_key=graph_config.get("pressure_key"))
-            graph_t1_cpu = vtk_to_fullmesh_graph(path_t1, velocity_key=graph_config.get("velocity_key"),
-                                                 pressure_key=graph_config.get("pressure_key"))
+            graph_t0_cpu = vtk_to_fullmesh_graph(path_t0, velocity_key=graph_config.get("velocity_key"), pressure_key=graph_config.get("pressure_key"))
+            graph_t1_cpu = vtk_to_fullmesh_graph(path_t1, velocity_key=graph_config.get("velocity_key"), pressure_key=graph_config.get("pressure_key"))
         else:
             raise ValueError(f"Unsupported graph_type for validation: {graph_type}")
 
         # Move graphs to device before model inference
         graph_t0 = graph_t0_cpu.to(device)
         graph_t1 = graph_t1_cpu.to(device) # Contains true_vel_t1 as .x and potentially true_pressure_t1 as .p
-<<<<<<< HEAD
 
         model_output_t1 = model(graph_t0) # Expected [N,4] if model outputs pressure
 
@@ -729,16 +627,6 @@
         model_output_t1_cpu = model_output_t1.cpu()
         pred_vel_t1_cpu = model_output_t1_cpu[:, :3]
         true_vel_t1_cpu = graph_t1.x.cpu() # graph_t1.x is true velocity
-
-=======
-
-        model_output_t1 = model(graph_t0) # Expected [N,4] if model outputs pressure
-
-        # Ensure model_output_t1 is on CPU for metrics, true_vel_t1 is already from graph_t1_cpu or moved to device then cpu
-        model_output_t1_cpu = model_output_t1.cpu()
-        pred_vel_t1_cpu = model_output_t1_cpu[:, :3]
-        true_vel_t1_cpu = graph_t1.x.cpu() # graph_t1.x is true velocity
->>>>>>> 60bc339f
 
         # --- Standard Metrics Calculation ---
         mse = F.mse_loss(pred_vel_t1_cpu, true_vel_t1_cpu).item()
@@ -759,14 +647,8 @@
         # Divergence calculated on predicted velocity (needs graph structure from graph_t0 or graph_t1)
         # Using graph_t1 (current time step) for consistency with N-S loss calculation structure.
         div_pred_tensor = calculate_divergence(model_output_t1[:, :3], graph_t1) # Pass model_output_t1's velocity part
-<<<<<<< HEAD
-
         metrics_list["mse_div"].append((div_pred_tensor.cpu() ** 2).mean().item())
 
-=======
-        metrics_list["mse_div"].append((div_pred_tensor.cpu() ** 2).mean().item())
-
->>>>>>> 60bc339f
         cos_sim = cosine_similarity_metric(pred_vel_t1_cpu.numpy(), true_vel_t1_cpu.numpy())
         metrics_list["cosine_sim"].append(cos_sim)
 
@@ -794,10 +676,6 @@
                 metrics_list["nrmse_p"].append(np.nan)
         else:
             metrics_list["nrmse_p"].append(np.nan) # Pressure not available or not predicted
-<<<<<<< HEAD
-
-=======
->>>>>>> 60bc339f
 
         points_np_frame = graph_t1.pos.cpu().numpy()
 
@@ -812,14 +690,13 @@
         #     else: metrics_list["mse_vorticity_mag"].append(np.nan)
         # else: metrics_list["mse_vorticity_mag"].append(np.nan)
 
+
         # --- Probe Data Extraction and Logging ---
         if probes_enabled and current_case_name in case_probe_definitions and case_probe_definitions[current_case_name]:
-            frame_time_val = graph_t0.time.item() if hasattr(graph_t0, 'time') and graph_t0.time is not None else float(
-                i)
-
-            for probe_idx, (target_coord_str, node_idx, target_coord_actual_xyz) in enumerate(
-                    case_probe_definitions[current_case_name]):
-                if 0 <= node_idx < true_vel_t1.shape[0]:  # Check if node_idx is valid for current graph
+            frame_time_val = graph_t0.time.item() if hasattr(graph_t0, 'time') and graph_t0.time is not None else float(i)
+
+            for probe_idx, (target_coord_str, node_idx, target_coord_actual_xyz) in enumerate(case_probe_definitions[current_case_name]):
+                if 0 <= node_idx < true_vel_t1.shape[0]: # Check if node_idx is valid for current graph
                     true_probe_vel_vals = true_vel_t1[node_idx].cpu().numpy()
                     pred_probe_vel_vals = predicted_vel_t1[node_idx].cpu().numpy()
 
@@ -847,13 +724,12 @@
                         "probe_target_y": target_coord_actual_xyz[1],
                         "probe_target_z": target_coord_actual_xyz[2],
                         "node_idx": node_idx,
-                        "true_vx": true_probe_vel_vals[0], "true_vy": true_probe_vel_vals[1],
-                        "true_vz": true_probe_vel_vals[2] if len(true_probe_vel_vals) == 3 else 0.0,
-                        "pred_vx": pred_probe_vel_vals[0], "pred_vy": pred_probe_vel_vals[1],
-                        "pred_vz": pred_probe_vel_vals[2] if len(pred_probe_vel_vals) == 3 else 0.0,
+                        "true_vx": true_probe_vel_vals[0], "true_vy": true_probe_vel_vals[1], "true_vz": true_probe_vel_vals[2] if len(true_probe_vel_vals) == 3 else 0.0,
+                        "pred_vx": pred_probe_vel_vals[0], "pred_vy": pred_probe_vel_vals[1], "pred_vz": pred_probe_vel_vals[2] if len(pred_probe_vel_vals) == 3 else 0.0,
                         "true_mag": true_probe_mag_val, "pred_mag": pred_probe_mag_val, "error_mag": error_probe_mag_val
                     })
         # --- End Probe Data ---
+
 
         # --- VTK Saving and Plotting (using points_np_frame) ---
         if save_fields_vtk and output_base_dir and points_np_frame is not None:
@@ -862,8 +738,7 @@
                 frame_name_stem = path_t1.stem
                 # case_name is current_case_name
                 epoch_folder_name = f"epoch_{epoch_num}" if epoch_num >= 0 else "final_validation"
-                vtk_output_dir = Path(
-                    output_base_dir) / "validation_fields" / model_name / epoch_folder_name / current_case_name
+                vtk_output_dir = Path(output_base_dir) / "validation_fields" / model_name / epoch_folder_name / current_case_name
                 vtk_output_dir.mkdir(parents=True, exist_ok=True)
                 vtk_file_path = vtk_output_dir / f"{frame_name_stem}_fields.vtk"
 
@@ -874,7 +749,7 @@
                 point_data_for_vtk = {
                     "true_velocity": true_vel_np,
                     "predicted_velocity": pred_vel_np,
-                    "delta_velocity_vector": delta_v_vectors,  # Add delta_v vector field
+                    "delta_velocity_vector": delta_v_vectors, # Add delta_v vector field
                     "velocity_error_magnitude": error_mag_for_vtk.cpu().numpy()
                 }
                 # Vorticity fields removed from VTK output
@@ -883,6 +758,7 @@
                 #     if true_vort_mag_np is not None: point_data_for_vtk["true_vorticity_magnitude"] = true_vort_mag_np
                 #     if pred_vort_mag_np is not None: point_data_for_vtk["predicted_vorticity_magnitude"] = pred_vort_mag_np
 
+
                 write_vtk_with_fields(str(vtk_file_path), points_np_frame, point_data_for_vtk)
             except Exception as e_vtk:
                 print(f"Warning: Could not save detailed VTK fields for {path_t1.name}: {e_vtk}")
@@ -892,9 +768,9 @@
             # Vorticity data removed from this call
             _log_and_save_field_plots(
                 points_np=points_np_frame, true_vel_tensor=true_vel_t1, pred_vel_tensor=predicted_vel_t1,
-                error_mag_tensor=error_mag_tensor_for_plot, pred_div_tensor=div_pred_tensor,  # Pass div_pred_tensor
+                error_mag_tensor=error_mag_tensor_for_plot, pred_div_tensor=div_pred_tensor, # Pass div_pred_tensor
                 # pred_vort_mag_np=None, # Vorticity removed
-                point_compliance_np=point_compliance_data,  # Pass new compliance data
+                point_compliance_np=point_compliance_data, # Pass new compliance data
                 path_t1=path_t1, epoch_num=epoch_num, current_sample_global_idx=i,
                 output_base_dir=output_base_dir, wandb_run=wandb_run, model_name=model_name
             )
@@ -904,8 +780,7 @@
     if wandb_run and probes_enabled and wandb_table_probe_errors_data:
         probe_table_columns = ["Case", "ProbeID", "TargetX", "TargetY", "TargetZ", "ErrorMagnitude"]
         probe_error_table = wandb.Table(columns=probe_table_columns, data=wandb_table_probe_errors_data)
-        wandb_run.log({f"{model_name}/Probes/ErrorMagnitudes_Epoch{epoch_num}": probe_error_table}, step=epoch_num,
-                      commit=False)  # commit=False, main log call will commit
+        wandb_run.log({f"{model_name}/Probes/ErrorMagnitudes_Epoch{epoch_num}": probe_error_table}, step=epoch_num, commit=False) # commit=False, main log call will commit
 
     # --- Aggregation of standard metrics ---
     avg_metrics = {key: float(np.nanmean(values) if len(values) > 0 and np.any(np.isfinite(values)) else np.nan)
@@ -922,10 +797,6 @@
         "val_perc_points_within_10_rel_err": avg_metrics.get("perc_points_within_10_rel_err", np.nan),
         "val_nrmse_vel": avg_metrics.get("nrmse_vel", np.nan), # Added NRMSE vel
         "val_nrmse_p": avg_metrics.get("nrmse_p", np.nan),     # Added NRMSE pressure
-<<<<<<< HEAD
-
-=======
->>>>>>> 60bc339f
         "val_cosine_sim": avg_metrics.get("cosine_sim", np.nan),
         "val_avg_max_true_vel_mag": avg_metrics.get("max_true_vel_mag", np.nan),
         "val_avg_max_pred_vel_mag": avg_metrics.get("max_pred_vel_mag", np.nan)
@@ -978,10 +849,6 @@
     graph_cfg = {
         "k": 5, "down_n": None,
         "velocity_key": "U", "pressure_key": "p", # Added pressure_key for PairedFrameDataset
-<<<<<<< HEAD
-
-=======
->>>>>>> 60bc339f
         "noisy_velocity_key_suffix": "_noisy"
     }
     # Loss config: include new loss weights, even if zero for some tests
@@ -990,10 +857,6 @@
         "navier_stokes": 0.0, "lbc": 0.0 # Keep N-S and LBC off by default for this basic test
     }
     re_test = 100.0 # Dummy Reynolds number
-<<<<<<< HEAD
-
-=======
->>>>>>> 60bc339f
     hist_bins = 16
 
     # Dataset and DataLoader
@@ -1010,10 +873,6 @@
     points_np_test = np.random.rand(30, 3).astype(np.float64)
     velocity_np_test = np.random.rand(30, 3).astype(np.float32)
     pressure_np_test = np.random.rand(30).astype(np.float32) # Scalar pressure
-<<<<<<< HEAD
-
-=======
->>>>>>> 60bc339f
     dummy_msh_with_p = meshio.Mesh(points_np_test, point_data={"U": velocity_np_test, "p": pressure_np_test})
 
     # Overwrite existing dummy VTKs with new ones that include pressure
@@ -1032,10 +891,6 @@
     train_ds = PairedFrameDataset(
         train_frame_pairs_noisy_with_p, graph_cfg, graph_type="knn",
         use_noisy_data=True # device=test_device was removed from PairedFrameDataset
-<<<<<<< HEAD
-
-=======
->>>>>>> 60bc339f
     )
     train_loader_pyg = DataLoader(train_ds, batch_size=2, shuffle=True)
 
@@ -1061,7 +916,6 @@
         histogram_bins=hist_bins,
         device=test_device,
         dynamic_balancing_cfg=dummy_dlb_cfg_off
-<<<<<<< HEAD
     )
     print(f"Epoch training metrics (DLB OFF): {epoch_metrics_dlb_off}")
     assert "total" in epoch_metrics_dlb_off and isinstance(epoch_metrics_dlb_off["total"], float)
@@ -1085,32 +939,6 @@
         device=test_device,
         dynamic_balancing_cfg=dummy_dlb_cfg_on
     )
-
-=======
-    )
-    print(f"Epoch training metrics (DLB OFF): {epoch_metrics_dlb_off}")
-    assert "total" in epoch_metrics_dlb_off and isinstance(epoch_metrics_dlb_off["total"], float)
-    assert "alpha" not in epoch_metrics_dlb_off or epoch_metrics_dlb_off.get("alpha_final_batch") is None # Should not log alpha/beta if DLB off
-
-    # Test with DLB on (and some physics losses active to see balancing)
-    print("\n--- Training epoch with DLB ON ---")
-    loss_cfg_for_dlb_on = { # Activate some physics losses for DLB to work on
-        "supervised": 1.0, "divergence": 1.0, "navier_stokes": 1.0,
-        "lbc": 1.0, "histogram": 0.0
-    }
-    # Reset model grads for a clean DLB test run
-    optimizer.zero_grad() # Ensure model grads are clear
-    # test_model.apply(lambda m: [p.grad.zero_() for p in m.parameters() if p.grad is not None]) # More thorough if needed
-
-    epoch_metrics_dlb_on = train_single_epoch(
-        test_model, train_loader_pyg, optimizer,
-        loss_weights=loss_cfg_for_dlb_on,
-        reynolds_number=re_test, # N-S is active, so Re is needed
-        histogram_bins=hist_bins,
-        device=test_device,
-        dynamic_balancing_cfg=dummy_dlb_cfg_on
-    )
->>>>>>> 60bc339f
     print(f"Epoch training metrics (DLB ON): {epoch_metrics_dlb_on}")
     assert "total" in epoch_metrics_dlb_on and isinstance(epoch_metrics_dlb_on["total"], float)
     assert "alpha_final_batch" in epoch_metrics_dlb_on and isinstance(epoch_metrics_dlb_on["alpha_final_batch"], float)
@@ -1119,10 +947,6 @@
     if loss_cfg_for_dlb_on.get("navier_stokes",0) > 0:
         assert "navier_stokes_momentum" in epoch_metrics_dlb_on
     if loss_cfg_for_dlb_on.get("lbc",0) > 0:
-<<<<<<< HEAD
-
-=======
->>>>>>> 60bc339f
         assert "lbc" in epoch_metrics_dlb_on
 
     print("train_single_epoch test passed.")
@@ -1148,10 +972,6 @@
         "default_graph_type": "knn", # For vtk_to_knn_graph call within validate_on_pairs
         "validation_during_training": { # To ensure val_graph_config is used
              "val_graph_config": graph_cfg
-<<<<<<< HEAD
-
-=======
->>>>>>> 60bc339f
         }
         # Add other keys if validate_on_pairs starts depending on them (e.g. analysis_probes)
     }
