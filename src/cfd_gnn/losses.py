# -*- coding: utf-8 -*-
"""
losses.py
---------
Loss functions for training CFD GNN models, including supervised loss,
physics-informed divergence loss, and histogram-based loss.
"""
import torch
import torch.nn.functional as F
from torch_scatter import scatter_add
from torch_geometric.data import Data


def calculate_divergence(predicted_velocity: torch.Tensor, graph_data: Data) -> torch.Tensor:
    """
    Calculates the divergence of the predicted velocity field on the graph.
    div(U) approx sum_j (U_i_predicted * (pos_j - pos_i)) for edges (i,j) connected to node i.
    More accurately, using flux: sum_j (U_src * edge_attr_src_to_dst).sum(-1) aggregated at dst.

    Args:
        predicted_velocity: Tensor of shape [num_nodes, 3] representing predicted velocities.
        graph_data: PyTorch Geometric Data object containing edge_index and edge_attr
                    (relative positions from source to target).

    Returns:
        A tensor of shape [num_nodes] representing the divergence at each node.
    """
    src_nodes, dst_nodes = graph_data.edge_index

    # edge_attr stores (pos[dst] - pos[src]), which is the vector along the edge
    # For flux U_src · (pos_dst - pos_src), this is correct.
    # Or, if edge_attr is (pos_src - pos_dst), then flux is -U_src · (pos_src - pos_dst)
    # The original script had `rel = pts[dst] - pts[src]`, so edge_attr is (pos[dst] - pos[src])
    # Flux from src to dst along the edge: (predicted_velocity[src_nodes] * graph_data.edge_attr).sum(dim=-1)

    # Ensure edge_attr is on the same device as predicted_velocity
    edge_attr_device = graph_data.edge_attr.to(predicted_velocity.device)

    # Calculate flux across each edge: dot product of velocity at source node and edge vector
    # Flux_ij = U_i · (x_j - x_i)
    flux_values = (predicted_velocity[src_nodes] * edge_attr_device).sum(dim=-1)

    # Aggregate (sum) fluxes for each destination node
    # This approximates integral(U·n dA) over the surface of a control volume around the node.
    # For scatter_add, index should be the target node for incoming flux.
    divergence_at_nodes = scatter_add(
        flux_values,
        dst_nodes,  # group by destination node
        dim=0,
        dim_size=predicted_velocity.size(0)  # ensure output size matches number of nodes
    )
    return divergence_at_nodes


def physics_informed_divergence_loss(
        predicted_velocity: torch.Tensor,
        graph_data: Data,
        target_divergence: torch.Tensor | None = None,  # Optional: if non-zero target div
        reduction: str = 'mean'
) -> torch.Tensor:
    """
    Calculates a loss based on the divergence of the predicted velocity field.
    Typically, for incompressible flow, divergence should be close to zero.
    Loss = mean(divergence_at_nodes^2) or specified reduction.

    Args:
        predicted_velocity: Tensor of shape [num_nodes, 3].
        graph_data: PyTorch Geometric Data object.
        target_divergence: Optional target divergence field (e.g., if there are sources/sinks).
                           Defaults to zeros.
        reduction: 'mean', 'sum', or 'none'.

    Returns:
        Scalar loss tensor.
    """
    divergence = calculate_divergence(predicted_velocity, graph_data)

    if target_divergence is None:
        target_divergence = torch.zeros_like(divergence)

    # Ensure target_divergence is on the same device
    target_divergence = target_divergence.to(divergence.device)

    # Loss is typically the squared deviation from target (usually zero)
    loss = (divergence - target_divergence).pow(2)

    if reduction == 'mean':
        return loss.mean()
    elif reduction == 'sum':
        return loss.sum()
    elif reduction == 'none':
        return loss
    else:
        raise ValueError(f"Unknown reduction type: {reduction}")


def wasserstein1_histogram_loss(
        divergence_values: torch.Tensor,
        num_bins: int,
        epsilon: float = 1e-9  # For numerical stability in CDF
) -> torch.Tensor:
    """
    Calculates a Wasserstein-1 like distance for the histogram of divergence values.
    This encourages the distribution of divergence values to be centered around zero.
    The loss is the mean absolute difference between the empirical CDF of divergence
    and the CDF of a uniform distribution (implicitly, by comparing to a straight line
    from 0 to 1 after sorting, or by comparing cumulative histogram to target).

    The original implementation in `train_and_validate_with_noise.py` computes:
    `torch.mean(torch.abs(torch.cumsum(h, 0) - torch.linspace(0, 1, nbins)))`
    where `h` is the density histogram. This measures deviation of empirical CDF from
    a uniform distribution's CDF over the histogram range.

    Args:
        divergence_values: Tensor of shape [num_nodes] representing divergence at each node.
                           Should be detached from the computation graph for histogramming.
        num_bins: Number of bins for the histogram.
        epsilon: Small value for numerical stability.

    Returns:
        Scalar loss tensor.
    """
    if divergence_values.numel() == 0:  # Handle empty tensor case
        return torch.tensor(0.0, device=divergence_values.device, dtype=torch.float32)

    # Detach divergence values as histogram creation is not differentiable directly by PyTorch
    d_detached = divergence_values.detach().cpu()  # Histogramming is often easier on CPU

    # Determine range for histogram: symmetric around zero based on max absolute value
    # Add epsilon to tau to ensure bins are not degenerate if all values are zero
    tau = float(d_detached.abs().max()) + epsilon
    if tau <= epsilon:  # if all values were zero or very close
        tau = epsilon + 1.0  # set a default range to avoid issues with linspace

    # Create histogram
    # density=True normalizes histogram so that the sum of bar areas equals 1
    hist_counts, _ = torch.histogram(
        d_detached,
        bins=num_bins,
        range=(-tau, tau),  # Symmetric range around 0
        density=True
    )  # hist_counts is shape [num_bins]

    # Calculate empirical CDF from the density histogram
    # The width of each bin is (2*tau) / num_bins
    # Cumulative sum of (count * bin_width) gives the CDF values at bin edges
    bin_width = (2 * tau) / num_bins
    empirical_cdf = torch.cumsum(hist_counts * bin_width, dim=0)

    # Target CDF for a distribution perfectly centered at zero and symmetric
    # would be a step function. The original code compared to `torch.linspace(0, 1, nbins)`,
    # which is the CDF of a uniform distribution over the *binned range*.
    # This encourages the divergence values to be spread out if using that target.
    # A more direct target for "centered around zero" might involve a different comparison.
    # Replicating the original paper's/code's intent:
    target_cdf_points = torch.linspace(0.0, 1.0, num_bins, device=empirical_cdf.device)

    # The comparison `torch.abs(empirical_cdf - target_cdf_points)` measures the difference
    # at the *end* of each bin.
    # The original code `torch.cumsum(h,0)` where `h` is density gives the CDF values.
    # Then `torch.mean(torch.abs(cdf - linspace(0,1,nbins)))`. This is L1 distance between CDFs.

    loss = torch.mean(torch.abs(empirical_cdf - target_cdf_points))

    return loss.to(divergence_values.device)  # Move loss to original device


def combined_loss(
    model_output_t1: torch.Tensor,      # Model output at t1, shape [N, 4] (vel_x, vel_y, vel_z, pressure)
    true_velocity_t1: torch.Tensor,   # Ground truth velocity at t1, shape [N, 3]
    graph_t0: Data,                   # Graph data at t0 (for N-S: u_true_t0, time_t0)
    graph_t1: Data,                   # Graph data at t1 (for N-S: time_t1, and spatial structure for derivatives)
    loss_weights: dict,               # e.g., {"supervised": 1.0, "divergence": 0.1, "navier_stokes": 0.01, "lbc": 0.5}
    reynolds_number: float | None = None,
    histogram_bins: int = 64,
    divergence_target: torch.Tensor | None = None,
    # Boundary condition related arguments (optional)
    boundary_nodes_mask: torch.Tensor | None = None,
    target_boundary_velocity: torch.Tensor | float = 0.0
<<<<<<< HEAD

=======
>>>>>>> 60bc339f
) -> tuple[torch.Tensor, dict]:
    """
    Calculates a combined loss for training the GNN.

    Args:
        model_output_t1: Predicted output from the model [num_nodes, 4 (vx,vy,vz,p)].
        true_velocity_t1: Ground truth velocity tensor [num_nodes, 3].
        graph_t0: PyTorch Geometric Data object for the previous timestep (t0).
        graph_t1: PyTorch Geometric Data object for the current timestep (t1).
                  Used for spatial derivatives in N-S loss and divergence calculation.
                  Can also contain `boundary_nodes_mask` if static, or it's passed separately.
        loss_weights: Dictionary containing weights for different loss components.
        reynolds_number: Reynolds number, required if 'navier_stokes' weight > 0.
        histogram_bins: Number of bins for the histogram loss.
        divergence_target: Optional target for divergence (defaults to zero).
        boundary_nodes_mask: Optional boolean tensor [N] indicating boundary nodes.
        target_boundary_velocity: Optional target velocity for boundary nodes. Scalar or [N_boundary, 3].

    Returns:
        A tuple containing:
            - total_loss: The combined scalar loss.
            - individual_losses: A dictionary of the individual loss components.
    """
    individual_losses = {}
    predicted_velocity_t1 = model_output_t1[:, :3] # First 3 components are velocity
<<<<<<< HEAD

=======
>>>>>>> 60bc339f

    # 1. Supervised Loss (MSE on velocity)
    true_velocity_t1_device = true_velocity_t1.to(predicted_velocity_t1.device)
    loss_supervised = F.mse_loss(predicted_velocity_t1, true_velocity_t1_device)
    individual_losses["supervised"] = loss_supervised

    # Graph structure for divergence and N-S spatial derivatives is from graph_t1
    # (or graph_t0 if structure is static and passed as graph_t1 for this purpose)
    current_graph_structure = graph_t1
<<<<<<< HEAD

    # 2. Physics-Informed Divergence Loss (Continuity part of N-S for u_pred_t1)
    # This is calculated on the predicted velocity at t1.
    divergence_values_pred_t1 = calculate_divergence(predicted_velocity_t1, current_graph_structure)
    loss_divergence = (divergence_values_pred_t1 - (divergence_target or 0.0)).pow(2).mean()
    individual_losses["divergence"] = loss_divergence # This is effectively the continuity loss from N-S
    individual_losses["divergence_values_pred_for_debug"] = divergence_values_pred_t1

=======

    # 2. Physics-Informed Divergence Loss (Continuity part of N-S for u_pred_t1)
    # This is calculated on the predicted velocity at t1.
    divergence_values_pred_t1 = calculate_divergence(predicted_velocity_t1, current_graph_structure)
    loss_divergence = (divergence_values_pred_t1 - (divergence_target or 0.0)).pow(2).mean()
    individual_losses["divergence"] = loss_divergence # This is effectively the continuity loss from N-S
    individual_losses["divergence_values_pred_for_debug"] = divergence_values_pred_t1

>>>>>>> 60bc339f
    # 3. Histogram Loss (on the divergence of the prediction at t1)
    loss_histogram = wasserstein1_histogram_loss(divergence_values_pred_t1, histogram_bins)
    individual_losses["histogram"] = loss_histogram

    # 4. Navier-Stokes Momentum Loss
    # The navier_stokes_loss function internally calculates continuity again, but we can use its momentum part.
    # Or, we can have navier_stokes_loss return momentum and continuity parts separately.
    # For now, let's assume navier_stokes_loss returns (total_ns, momentum_res_loss, continuity_res_loss)
    # We will use its momentum part and our already computed divergence for continuity.

    use_ns_loss = "navier_stokes" in loss_weights and loss_weights["navier_stokes"] > 0
    if use_ns_loss:
        if reynolds_number is None:
            raise ValueError("Reynolds number must be provided if Navier-Stokes loss is active.")
        # navier_stokes_loss takes the full model_output_t1 (which includes pressure)
        _, loss_ns_momentum, _ = navier_stokes_loss(
            model_output_t1, graph_t0, graph_t1, reynolds_number, reduction='mean'
        )
        # The continuity part is already handled by loss_divergence if we consider div(u_pred_t1).
        # The N-S paper's LPDE = ||F_mom||^2 + ||F_cont||^2. So, we add momentum here.
        # The existing "divergence" loss IS the continuity loss.
        individual_losses["navier_stokes_momentum"] = loss_ns_momentum
    else:
        individual_losses["navier_stokes_momentum"] = torch.tensor(0.0, device=model_output_t1.device)

    # 5. Boundary Condition Loss (LBC)
    use_lbc_loss = "lbc" in loss_weights and loss_weights["lbc"] > 0
    if use_lbc_loss:
        # If boundary_nodes_mask is stored in graph_t1 (e.g. if static for the geometry)
        # This is just an example, the mask could also be passed directly if it varies or comes from elsewhere.
        actual_boundary_mask = boundary_nodes_mask
        if actual_boundary_mask is None and hasattr(graph_t1, 'boundary_mask'):
            actual_boundary_mask = graph_t1.boundary_mask

        loss_lbc = boundary_condition_loss(
            predicted_velocity_t1,
            actual_boundary_mask, # Use the resolved mask
            target_boundary_velocity, # Passed directly
<<<<<<< HEAD

=======
>>>>>>> 60bc339f
            reduction='mean'
        )
        individual_losses["lbc"] = loss_lbc
    else:
        individual_losses["lbc"] = torch.tensor(0.0, device=model_output_t1.device)

    # Combine losses using weights
    total_loss = torch.tensor(0.0, device=model_output_t1.device)
    if loss_weights.get("supervised", 0.0) > 0:
        total_loss += loss_weights["supervised"] * loss_supervised

    if loss_weights.get("divergence", 0.0) > 0: # Continuity loss
<<<<<<< HEAD

=======
>>>>>>> 60bc339f
        total_loss += loss_weights["divergence"] * loss_divergence

    if loss_weights.get("histogram", 0.0) > 0:
        total_loss += loss_weights["histogram"] * loss_histogram

    if use_ns_loss: # Momentum part of N-S
        total_loss += loss_weights["navier_stokes"] * individual_losses["navier_stokes_momentum"]

    if use_lbc_loss: # Boundary condition loss
        total_loss += loss_weights["lbc"] * individual_losses["lbc"]

    # Store weighted losses for logging if needed
    individual_losses["weighted_supervised"] = loss_weights.get("supervised", 0.0) * loss_supervised
    individual_losses["weighted_divergence"] = loss_weights.get("divergence", 0.0) * loss_divergence
    individual_losses["weighted_histogram"] = loss_weights.get("histogram", 0.0) * loss_histogram
    individual_losses["weighted_navier_stokes_momentum"] = loss_weights.get("navier_stokes", 0.0) * individual_losses["navier_stokes_momentum"]
    individual_losses["weighted_lbc"] = loss_weights.get("lbc", 0.0) * individual_losses["lbc"]


    return total_loss, individual_losses


# --------------------------------------------------------------------- #
# Navier-Stokes Loss Components
# --------------------------------------------------------------------- #

def compute_temporal_derivative(
    u_pred_t1: torch.Tensor, # Predicted velocity at t1 [N, 3]
    u_true_t0: torch.Tensor, # True velocity at t0 [N, 3]
    dt: torch.Tensor | float # Time step
<<<<<<< HEAD

=======
>>>>>>> 60bc339f
) -> torch.Tensor:
    """Computes temporal derivative (u_pred_t1 - u_true_t0) / dt."""
    if isinstance(dt, torch.Tensor):
        dt = dt.to(u_pred_t1.device)
    # Ensure dt is not zero to avoid division errors
    if (isinstance(dt, float) and dt == 0.0) or \
       (isinstance(dt, torch.Tensor) and torch.any(dt == 0.0)):
        # Return zeros or raise error. For loss, zero contribution might be safer if this is rare.
        # However, dt=0 indicates a problem. For now, let's assume dt is valid.
        # If dt can be per-node and some are 0, that's an issue. Assume scalar dt or all non-zero.
        if isinstance(dt, torch.Tensor) and dt.numel() == 1: # Make sure scalar tensor dt is float
            dt_val = dt.item()
            if dt_val == 0.0:
                 raise ValueError("Time step dt is zero.")
<<<<<<< HEAD

=======
>>>>>>> 60bc339f
        elif isinstance(dt, float) and dt == 0.0:
            raise ValueError("Time step dt is zero.")
        # If dt is a tensor with multiple values, ensure all are non-zero
        # This specific check might be overly cautious if dt is always scalar as expected

    dudt = (u_pred_t1 - u_true_t0.to(u_pred_t1.device)) / dt
    return dudt

# Placeholder for convective term (u · ∇)u
def compute_convective_term(
    velocity: torch.Tensor, # Velocity field u, shape [N, 3]
    graph_data: Data       # Graph structure (pos, edge_index, edge_attr)
<<<<<<< HEAD

=======
>>>>>>> 60bc339f
) -> torch.Tensor:
    """
    Computes the convective term (u · ∇)u for the Navier-Stokes equations.
    (u · ∇)u = u_j * ∂u_i / ∂x_j (summed over j, for each component i)
    Result is a vector of shape [N, 3].
    """
    grad_u = compute_vector_gradient(velocity, graph_data) # Shape [N, 3, 3]

<<<<<<< HEAD

=======
>>>>>>> 60bc339f
    # Unsqueeze velocity to be [N, 1, 3] for batch matrix multiplication
    # u_expanded = velocity.unsqueeze(1)

    # (u · ∇)u component-wise:
    # Result_i = sum_j u_j * (∂u_i / ∂x_j)
    # grad_u is [N, D_vel_comp, D_spatial_coord] where D_vel_comp is for u_i, D_spatial_coord is for x_j
    # velocity is [N, D_spatial_coord] (if u_j is velocity component along x_j)

    # Let velocity be u = (u0, u1, u2)
    # Let grad_u be G, where G[n, i, j] = ∂u_i / ∂x_j for node n.
    # We want c_i = sum_j u_j * (∂u_i / ∂x_j)
    # c_0 = u_0 * G_00 + u_1 * G_01 + u_2 * G_02
    # c_1 = u_0 * G_10 + u_1 * G_11 + u_2 * G_12
    # c_2 = u_0 * G_20 + u_1 * G_21 + u_2 * G_22
    # This is equivalent to (grad_u @ velocity.unsqueeze(-1)).squeeze(-1)
    # if grad_u is [N, D_out_component, D_in_component_of_u_for_mult]
    # Here, velocity components u_j multiply columns of ∇u_i.
    # This is sum(velocity_j * grad_u_ij for j in spatial_dims) for each component i of velocity.
    # Equivalent to einsum: 'nij,nj->ni' (N=nodes, i=velocity_component_out, j=spatial_dim/velocity_component_in)

    convective_term = torch.einsum('nij,nj->ni', grad_u, velocity)

    return convective_term


def compute_scalar_gradient(
    scalar_field: torch.Tensor, # Scalar field p [N]
    graph_data: Data           # Graph structure (pos, edge_index, edge_attr)
) -> torch.Tensor:
    """
    Computes gradient of a scalar field on the graph.
    ∇f_i ≈ Σ_j ( (f_j - f_i) / ||pos_j - pos_i||² ) * (pos_j - pos_i)
    """
    num_nodes = scalar_field.size(0)
    edge_index = graph_data.edge_index
    # edge_attr should be pos[dst] - pos[src]
    edge_attr = graph_data.edge_attr.to(scalar_field.device)

    dist_sq = edge_attr.norm(dim=-1, p=2).pow(2).clamp(min=1e-12) # Clamp for stability

    row, col = edge_index # row=src, col=dst

<<<<<<< HEAD

=======
>>>>>>> 60bc339f
    # Scalar difference f_dst - f_src
    df_edges = scalar_field[col] - scalar_field[row]

    # Weighted difference scaled by edge vector: ( (f_dst - f_src) / dist_sq ) * edge_attr
    # This represents the contribution of edge (src,dst) to the gradient at src (and related to dst)
    grad_terms = (df_edges / dist_sq).unsqueeze(-1) * edge_attr

    # Accumulate contributions at source nodes
    # For an edge (i,j), this term ( (f_j - f_i) / |r_ij|^2 * r_ij ) is added to grad_f_i
    # To get the gradient at node j from this edge, it would be ( (f_i - f_j) / |r_ji|^2 * r_ji )
    # which is ( (f_i - f_j) / |r_ij|^2 * (-r_ij) ). This is the negative of the term above.
    # So, if we sum `grad_terms` at `row` and `-grad_terms` at `col`, we should get a symmetric sum.
    # However, the standard formula sums (f_j - f_i) / |r_ij|^2 * r_ij for *all neighbors j of i*.
    # If the graph stores directed edges (i,j) and (j,i) for an undirected pair:
    #   - Edge (i,j): row=i, col=j. df=f_j-f_i. term = (f_j-f_i)/|r|^2 * r_ij. Add to node i.
    #   - Edge (j,i): row=j, col=i. df=f_i-f_j. term = (f_i-f_j)/|r|^2 * r_ji. Add to node j.
    # This seems correct if `scatter_add` is done onto `row`.

    grad_field = torch.zeros(num_nodes, 3, device=scalar_field.device)
    scatter_add(grad_terms, row, dim=0, out=grad_field)

    # Optional: Average by degree
    # degree = scatter_add(torch.ones_like(row, dtype=scalar_field.dtype), row, dim=0, dim_size=num_nodes).clamp(min=1).unsqueeze(-1)
    # grad_field = grad_field / degree

    return grad_field

def compute_pressure_gradient(
    pressure: torch.Tensor, # Pressure field p [N]
    graph_data: Data      # Graph structure (pos, edge_index, edge_attr)
<<<<<<< HEAD

=======
>>>>>>> 60bc339f
) -> torch.Tensor:
    """Computes pressure gradient ∇p using compute_scalar_gradient."""
    return compute_scalar_gradient(pressure, graph_data)

def compute_vector_gradient(
    vector_field: torch.Tensor, # Vector field u [N, D_vec] (typically D_vec=3 for velocity)
    graph_data: Data            # Graph structure
<<<<<<< HEAD

=======
>>>>>>> 60bc339f
) -> torch.Tensor:
    """
    Computes the gradient of a vector field, ∇u.
    Returns a tensor of shape [N, D_vec, D_spatial] (e.g., [N, 3, 3] for velocity).
    (∇u)_ij = ∂u_i / ∂x_j
    """
    num_nodes = vector_field.size(0)
    num_vector_dims = vector_field.size(1) # Should be 3 for velocity
    num_spatial_dims = graph_data.pos.size(1) # Should be 3 for 3D coordinates

<<<<<<< HEAD

=======
>>>>>>> 60bc339f
    # Initialize gradient tensor: grad_u[node_idx, component_idx, spatial_dim_idx]
    grad_vector = torch.zeros(num_nodes, num_vector_dims, num_spatial_dims, device=vector_field.device)

    for i in range(num_vector_dims):
        # Compute gradient for the i-th component of the vector field
        scalar_component = vector_field[:, i]
        grad_scalar_component = compute_scalar_gradient(scalar_component, graph_data) # Result is [N, D_spatial]
<<<<<<< HEAD

=======
>>>>>>> 60bc339f
        grad_vector[:, i, :] = grad_scalar_component

    return grad_vector


# Placeholder for Laplacian term ∇²u
def compute_laplacian_term(
    field: torch.Tensor, # Scalar or Vector field u [N] or [N,D]
    graph_data: Data      # Graph structure
<<<<<<< HEAD

=======
>>>>>>> 60bc339f
) -> torch.Tensor:
    """
    Computes Laplacian of a field (scalar or vector) on the graph.
    ∇²f_i ≈ Σ_j (f_j - f_i) / ||pos_j - pos_i||²  (sum over neighbors j of i)
    If f is a vector, applies component-wise.
    """
    num_nodes = field.size(0)
    edge_index = graph_data.edge_index
    pos = graph_data.pos.to(field.device)
    edge_attr = graph_data.edge_attr.to(field.device) # pos[dst] - pos[src]

<<<<<<< HEAD

=======
>>>>>>> 60bc339f
    dist_sq = edge_attr.norm(dim=-1, p=2).pow(2).clamp(min=1e-12)
    inv_dist_sq = 1.0 / dist_sq

    row, col = edge_index # row=src, col=dst

    # Difference: field_col - field_row (i.e. field_neighbor - field_node)
    # This is (f_j - f_i) for an edge (i,j)
    field_diff = field[col] - field[row] # Shape [num_edges, num_features] or [num_edges]

    # Weighted difference: (f_j - f_i) / ||dist||^2
    weighted_diff = field_diff * inv_dist_sq.unsqueeze(-1) # Works if field_diff is [E,D] or [E]

    # Sum these contributions at node `row` (i)
    laplacian_val = torch.zeros_like(field)
    scatter_add(weighted_diff, row, dim=0, out=laplacian_val)

    # The formulation sum (f_j - f_i) implies for node i, we sum contributions from all neighbors j.
    # The current scatter_add sums at `row` (source node of directed edge).
    # If graph is undirected (both (i,j) and (j,i) exist), this will capture all neighbors.

    return laplacian_val


def navier_stokes_loss(
    predicted_output_t1: torch.Tensor, # [N, 4] (vx, vy, vz, p) at t1
    graph_t0: Data,                    # Data object at t0 (contains true_vel_t0, pos, time)
    graph_t1: Data,                    # Data object at t1 (contains time, and pos if mesh moves)
    reynolds_number: float,
    reduction: str = 'mean'
<<<<<<< HEAD

=======
>>>>>>> 60bc339f
) -> tuple[torch.Tensor, torch.Tensor, torch.Tensor]:
    """
    Calculates the Navier-Stokes equation residuals as a loss.
    Assumes inputs (velocity, pressure, coordinates, time) are non-dimensional.
    Equation: ∂u/∂t + (u·∇)u + ∇p - (1/Re)∇²u = 0 (Momentum)
              ∇·u = 0 (Continuity)

    Args:
        predicted_output_t1: Model prediction at t1, shape [N, 4], where last dim is pressure.
        graph_t0: Graph data at t0. `graph_t0.x` is u_true_t0. `graph_t0.time`.
        graph_t1: Graph data at t1. `graph_t1.time`. `graph_t1.pos` for spatial ops at t1.
                  (Using graph_t1 for spatial attributes like pos, edge_index for derivatives at t1)
        reynolds_number: The Reynolds number (dimensionless).
        reduction: 'mean' or 'sum' for the final loss.

    Returns:
        A tuple: (total_ns_loss, momentum_loss_mean_sq, continuity_loss_mean_sq)
    """
    u_pred_t1 = predicted_output_t1[:, :3]
    p_pred_t1 = predicted_output_t1[:, 3] # Assuming pressure is the 4th component

    u_true_t0 = graph_t0.x.to(u_pred_t1.device) # Velocity at previous time step

    dt = graph_t1.time.item() - graph_t0.time.item() # scalar
    if dt <= 1e-9: # Avoid division by zero or very small dt
<<<<<<< HEAD

=======
>>>>>>> 60bc339f
        # This might happen if t0 and t1 frames are identical or time is not progressing.
        # Return a zero loss or handle as an error. For now, zero loss contribution.
        print(f"Warning: dt is very small or zero ({dt}). Navier-Stokes loss might be unreliable.")
        # Fallback to a nominal dt to prevent NaN/inf, but this isn't ideal.
        # A better solution would be to ensure valid dt from data pipeline.
        if dt == 0.0: dt = 1e-6 # Avoid direct zero division if absolutely necessary for code flow

    # --- Calculate terms for Momentum Equation ---
    # 1. Temporal derivative: ∂u/∂t
    dudt = compute_temporal_derivative(u_pred_t1, u_true_t0, dt)

    # For spatial derivatives, use graph_t1 as it represents the state at t1
    # Ensure graph_t1 has necessary attributes (pos, edge_index, edge_attr)
    # If graph_t0 and graph_t1 share structure, graph_t0 could be used too.
    # Assuming graph_t1.pos, graph_t1.edge_index etc. are what we need for derivatives at t1.
    current_graph_structure = graph_t1 # Or graph_t0 if structure is static

<<<<<<< HEAD

=======
>>>>>>> 60bc339f
    # 2. Convective term: (u·∇)u based on u_pred_t1
    conv_term = compute_convective_term(u_pred_t1, current_graph_structure)

    # 3. Pressure gradient: ∇p based on p_pred_t1
    grad_p = compute_pressure_gradient(p_pred_t1, current_graph_structure)

    # 4. Viscous term: (1/Re)∇²u based on u_pred_t1
    laplacian_u = compute_laplacian_term(u_pred_t1, current_graph_structure)
    viscous_term = (1.0 / reynolds_number) * laplacian_u

    # Momentum equation residual (target is 0)
    # Res_mom = ∂u/∂t + (u·∇)u + ∇p - (1/Re)∇²u
    momentum_residual = dudt + conv_term + grad_p - viscous_term

    # --- Calculate term for Continuity Equation ---
    # ∇·u based on u_pred_t1
    div_u = calculate_divergence(u_pred_t1, current_graph_structure) # div_u is [N]

    # --- Calculate losses (typically mean squared error of residuals) ---
    momentum_loss = momentum_residual.pow(2).sum(dim=1) # Sum over 3 components, then mean over N
    continuity_loss = div_u.pow(2) # Already [N]

<<<<<<< HEAD

=======
>>>>>>> 60bc339f
    if reduction == 'mean':
        final_momentum_loss = momentum_loss.mean()
        final_continuity_loss = continuity_loss.mean()
    elif reduction == 'sum':
        final_momentum_loss = momentum_loss.sum()
        final_continuity_loss = continuity_loss.sum()
    else:
        raise ValueError(f"Unknown reduction type: {reduction}")

    total_loss = final_momentum_loss + final_continuity_loss

    return total_loss, final_momentum_loss, final_continuity_loss


# --------------------------------------------------------------------- #
# Boundary Condition Loss
# --------------------------------------------------------------------- #

def boundary_condition_loss(
    predicted_velocity_t1: torch.Tensor, # Predicted velocity at t1 [N, 3]
    boundary_nodes_mask: torch.Tensor | None, # Boolean tensor [N], True for boundary nodes
    target_boundary_velocity: torch.Tensor | float = 0.0, # Target velocity for boundary nodes [N_boundary, 3] or scalar
    reduction: str = 'mean'
<<<<<<< HEAD

=======
>>>>>>> 60bc339f
) -> torch.Tensor:
    """
    Calculates a loss based on boundary conditions for velocity.
    Default is no-slip (u=0) if target_boundary_velocity is 0.0.

    Args:
        predicted_velocity_t1: Predicted velocity tensor [num_nodes, 3].
        boundary_nodes_mask: Boolean tensor indicating boundary nodes. If None or all False, loss is 0.
        target_boundary_velocity: Target velocity for boundary nodes.
                                  Can be a scalar (e.g., 0.0 for no-slip) or a tensor of shape
                                  [num_boundary_nodes, 3] for specific velocities.
        reduction: 'mean', 'sum'.

    Returns:
        Scalar loss tensor.
    """
    if boundary_nodes_mask is None or not torch.any(boundary_nodes_mask):
        return torch.tensor(0.0, device=predicted_velocity_t1.device)

    pred_boundary_vel = predicted_velocity_t1[boundary_nodes_mask]

    if pred_boundary_vel.numel() == 0: # No boundary nodes selected by mask actually existed
<<<<<<< HEAD

=======
>>>>>>> 60bc339f
        return torch.tensor(0.0, device=predicted_velocity_t1.device)

    if isinstance(target_boundary_velocity, float):
        # If scalar, create a zero tensor of the same shape as pred_boundary_vel
        target_vel = torch.full_like(pred_boundary_vel, target_boundary_velocity)
    else:
        target_vel = target_boundary_velocity.to(pred_boundary_vel.device)
        if target_vel.shape != pred_boundary_vel.shape:
            # This might happen if target_boundary_velocity was [N_boundary_true_count, 3]
            # but boundary_nodes_mask selected a different number or order.
            # For simplicity, assume target_vel should match pred_boundary_vel if provided as tensor.
            # A more robust way would be to ensure target_boundary_velocity is indexed by the same mask
            # or is already filtered.
            # Current assumption: if tensor, it's already correctly filtered and shaped.
            # This might need adjustment based on how boundary_nodes_mask and target_boundary_velocity are supplied.
            # For now, let's assume it's either a scalar or a correctly pre-filtered tensor matching pred_boundary_vel.
             raise ValueError(
<<<<<<< HEAD

=======
>>>>>>> 60bc339f
                f"Shape mismatch for target_boundary_velocity. Expected {pred_boundary_vel.shape}, got {target_vel.shape}."
                " If providing a tensor, ensure it corresponds to the nodes selected by boundary_nodes_mask."
            )


    loss = F.mse_loss(pred_boundary_vel, target_vel, reduction='none').sum(dim=-1) # Sum MSE over velocity components

<<<<<<< HEAD

=======
>>>>>>> 60bc339f
    if reduction == 'mean':
        return loss.mean()
    elif reduction == 'sum':
        return loss.sum()
    else: # Should not happen if we stick to 'mean' or 'sum'
<<<<<<< HEAD

=======
>>>>>>> 60bc339f
        raise ValueError(f"Unknown reduction type for LBC: {reduction}")


if __name__ == '__main__':
    print("Testing losses.py...")
    device = torch.device("cuda" if torch.cuda.is_available() else "cpu")

    # Dummy data for testing
    num_nodes = 20
    num_edges = 50
    pred_vel = torch.randn(num_nodes, 3, device=device, requires_grad=True)
    true_vel = torch.randn(num_nodes, 3, device=device)

    # Create realistic-looking edge_index and edge_attr
    edge_idx = torch.randint(0, num_nodes, (2, num_edges), device=device)
    # Ensure no self-loops for simplicity in divergence test, though scatter_add handles it
    edge_idx = edge_idx[:, edge_idx[0] != edge_idx[1]]
    num_edges = edge_idx.shape[1]

    pos = torch.randn(num_nodes, 3, device=device)
    edge_attr_test = pos[edge_idx[1]] - pos[edge_idx[0]]  # Target - Source

    test_graph_data = Data(
        x=true_vel,  # Not used by divergence directly, but part of graph
        pos=pos,
        edge_index=edge_idx,
        edge_attr=edge_attr_test
    ).to(device)

    # Test calculate_divergence
    print("\nTesting calculate_divergence...")
    div_values = calculate_divergence(pred_vel, test_graph_data)
    print(f"Divergence values shape: {div_values.shape} (Expected: [{num_nodes}])")
    assert div_values.shape == (num_nodes,)
    print(f"Sample divergence values: {div_values[:5].tolist()}")

    # Test physics_informed_divergence_loss
    print("\nTesting physics_informed_divergence_loss...")
    phy_loss = physics_informed_divergence_loss(pred_vel, test_graph_data)
    print(f"Physics divergence loss: {phy_loss.item()}")
    assert phy_loss.ndim == 0

    # Test wasserstein1_histogram_loss
    print("\nTesting wasserstein1_histogram_loss...")
    # Use a clone of div_values as it should be detached
    hist_loss = wasserstein1_histogram_loss(div_values.clone(), num_bins=32)
    print(f"Histogram loss: {hist_loss.item()}")
    assert hist_loss.ndim == 0

    # Test with all zero divergence
    zero_div_values = torch.zeros(num_nodes, device=device)
    hist_loss_zero_div = wasserstein1_histogram_loss(zero_div_values, num_bins=32)
    print(f"Histogram loss (zero divergence): {hist_loss_zero_div.item()}")
    # For perfectly zero divergence, the histogram should be a spike at 0.
    # The W1 distance to a uniform distribution over the range could be non-zero.
    # The original loss formulation might penalize perfectly zero divergence if range is small.

    # Test combined_loss
    print("\nTesting combined_loss...")
    loss_w = {"supervised": 1.0, "divergence": 0.1, "histogram": 0.05}
    total_l, individual_ls = combined_loss(pred_vel, true_vel, test_graph_data, loss_w, histogram_bins=32)
    print(f"Total combined loss: {total_l.item()}")
    print(f"Individual losses: { {k: v.item() for k, v in individual_ls.items()} }")
    assert total_l.ndim == 0
    assert "supervised" in individual_ls
    assert "divergence" in individual_ls
    assert "histogram" in individual_ls

    # Test backward pass
    try:
        total_l.backward()
        print("Backward pass successful.")
        assert pred_vel.grad is not None, "Gradients not computed for pred_vel."
        print(f"Sample gradient for pred_vel: {pred_vel.grad[0].tolist()}")
    except Exception as e:
        print(f"Error during backward pass: {e}")
        raise

    # --- Test Navier-Stokes Loss ---
    print("\nTesting navier_stokes_loss...")
    num_nodes_ns = 10
    # Predicted output at t1 (vel_x, vel_y, vel_z, pressure)
    pred_output_t1_ns = torch.randn(num_nodes_ns, 4, device=device, requires_grad=True)

    # Graph data for t0
    u_true_t0_ns = torch.randn(num_nodes_ns, 3, device=device)
    pos_t0_ns = torch.rand(num_nodes_ns, 3, device=device) * 0.1 # Small domain for t0
    edge_index_t0_ns = torch.randint(0, num_nodes_ns, (2, num_nodes_ns * 3), device=device) # Dummy edges
    edge_attr_t0_ns = pos_t0_ns[edge_index_t0_ns[1]] - pos_t0_ns[edge_index_t0_ns[0]]
    graph_t0_ns = Data(x=u_true_t0_ns, pos=pos_t0_ns, edge_index=edge_index_t0_ns, edge_attr=edge_attr_t0_ns, time=torch.tensor([0.0], device=device))

    # Graph data for t1 (spatial structure for derivatives at t1)
    pos_t1_ns = pos_t0_ns + torch.rand(num_nodes_ns, 3, device=device) * 0.01 # Slightly moved mesh
    edge_index_t1_ns = edge_index_t0_ns # Assume same connectivity for simplicity
    edge_attr_t1_ns = pos_t1_ns[edge_index_t1_ns[1]] - pos_t1_ns[edge_index_t1_ns[0]]
    graph_t1_ns = Data(pos=pos_t1_ns, edge_index=edge_index_t1_ns, edge_attr=edge_attr_t1_ns, time=torch.tensor([0.01], device=device))

    re_ns = 100.0

    # Clear gradients before new backward pass if any
    if pred_output_t1_ns.grad is not None:
        pred_output_t1_ns.grad.zero_()

    ns_total_loss, ns_mom_loss, ns_cont_loss = navier_stokes_loss(
        pred_output_t1_ns, graph_t0_ns, graph_t1_ns, re_ns, reduction='mean'
    )
    print(f"Navier-Stokes Total Loss: {ns_total_loss.item()}")
    print(f"Navier-Stokes Momentum Loss: {ns_mom_loss.item()}")
    print(f"Navier-Stokes Continuity Loss: {ns_cont_loss.item()}")

    assert ns_total_loss.ndim == 0
    assert ns_mom_loss.ndim == 0
    assert ns_cont_loss.ndim == 0

    try:
        ns_total_loss.backward()
        print("Navier-Stokes loss backward pass successful.")
        assert pred_output_t1_ns.grad is not None, "Gradients not computed for N-S loss."
        # print(f"Sample gradient for pred_output_t1_ns: {pred_output_t1_ns.grad[0].tolist()}")
    except Exception as e:
        print(f"Error during N-S loss backward pass: {e}")
        raise

    # --- Test combined_loss with N-S ---
    print("\nTesting combined_loss with Navier-Stokes...")
    loss_weights_ns = {
        "supervised": 1.0,
        "divergence": 1.0, # Continuity from N-S
        "navier_stokes": 1.0, # Momentum from N-S
        "histogram": 0.0 # Off for this test
<<<<<<< HEAD

=======
>>>>>>> 60bc339f
    }
    # For combined_loss, true_velocity_t1 is needed for supervised loss
    true_vel_t1_ns = torch.randn(num_nodes_ns, 3, device=device)

    if pred_output_t1_ns.grad is not None:
        pred_output_t1_ns.grad.zero_()

    total_loss_combined_ns, individual_losses_ns = combined_loss(
        model_output_t1=pred_output_t1_ns,
        true_velocity_t1=true_vel_t1_ns,
        graph_t0=graph_t0_ns,
        graph_t1=graph_t1_ns,
        loss_weights=loss_weights_ns,
        reynolds_number=re_ns,
        histogram_bins=32
    )
    print(f"Combined Total Loss (with N-S): {total_loss_combined_ns.item()}")
    print(f"Individual Losses (with N-S):")
    for k, v_tensor in individual_losses_ns.items():
        print(f"  {k}: {v_tensor.item() if isinstance(v_tensor, torch.Tensor) else v_tensor}")

    assert "navier_stokes_momentum" in individual_losses_ns
    assert "divergence" in individual_losses_ns # Continuity

<<<<<<< HEAD

=======
>>>>>>> 60bc339f
    try:
        total_loss_combined_ns.backward()
        print("Combined loss (with N-S) backward pass successful.")
        assert pred_output_t1_ns.grad is not None, "Gradients not computed for combined N-S loss."
    except Exception as e:
        print(f"Error during combined N-S loss backward pass: {e}")
        raise

    # --- Test Boundary Condition Loss ---
    print("\nTesting boundary_condition_loss...")
    num_nodes_bc = 10
    pred_vel_bc = torch.randn(num_nodes_bc, 3, device=device, requires_grad=True)

    # Test 1: No mask
    lbc_no_mask = boundary_condition_loss(pred_vel_bc, None, 0.0)
    print(f"LBC with no mask: {lbc_no_mask.item()}")
    assert torch.isclose(lbc_no_mask, torch.tensor(0.0))

    # Test 2: Mask with no True values
    mask_all_false = torch.zeros(num_nodes_bc, dtype=torch.bool, device=device)
    lbc_all_false = boundary_condition_loss(pred_vel_bc, mask_all_false, 0.0)
    print(f"LBC with all_false mask: {lbc_all_false.item()}")
    assert torch.isclose(lbc_all_false, torch.tensor(0.0))

    # Test 3: Mask selects some nodes, target is scalar 0.0 (no-slip)
    mask_some_true = torch.tensor([True, False, True] + [False]*(num_nodes_bc-3), dtype=torch.bool, device=device)
    num_boundary_nodes = mask_some_true.sum().item()

    lbc_some_scalar_target = boundary_condition_loss(pred_vel_bc, mask_some_true, 0.0, reduction='mean')
    expected_lbc_val = F.mse_loss(pred_vel_bc[mask_some_true], torch.zeros_like(pred_vel_bc[mask_some_true])).item()
    # Note: boundary_condition_loss internal MSE is sum over components, then mean over nodes.
    # F.mse_loss default is mean over all elements. So, need to be careful with direct comparison.
    # Manual calculation for this specific case:
    expected_manual_lbc = (pred_vel_bc[mask_some_true].pow(2).sum(dim=-1)).mean().item()
    print(f"LBC some nodes, scalar target 0.0: {lbc_some_scalar_target.item()} (Expected approx: {expected_manual_lbc})")
<<<<<<< HEAD

=======
>>>>>>> 60bc339f
    assert torch.isclose(lbc_some_scalar_target, torch.tensor(expected_manual_lbc, device=device))

    # Test 4: Mask selects some nodes, target is a tensor
    target_vel_bc_tensor = torch.randn(num_boundary_nodes, 3, device=device)
    # This requires target_boundary_velocity to be pre-filtered or shaped correctly.
    # The current LBC function expects target_vel to match pred_boundary_vel if tensor.
    # For this test, let's filter the target_vel based on the mask for the LBC function.
    # However, the LBC function itself now expects the passed tensor to be already filtered.
    # So, we create a target that would match after filtering.

    # To test the LBC function correctly when target is a tensor:
    # We need to simulate how it would be used: target_boundary_velocity is for the *actual* boundary nodes.
    # The LBC function will then select from predicted_velocity_t1 using the mask.
    # Let's make target_boundary_velocity have the same shape as pred_vel_bc[mask_some_true]

    lbc_tensor_target = boundary_condition_loss(pred_vel_bc, mask_some_true, target_vel_bc_tensor, reduction='sum')
    expected_lbc_tensor_sum = F.mse_loss(pred_vel_bc[mask_some_true], target_vel_bc_tensor, reduction='none').sum().item()
    # sum(dim=-1).sum() for our LBC's sum reduction
    expected_manual_lbc_tensor_sum = ( (pred_vel_bc[mask_some_true] - target_vel_bc_tensor).pow(2).sum(dim=-1) ).sum().item()
    print(f"LBC some nodes, tensor target (sum): {lbc_tensor_target.item()} (Expected approx: {expected_manual_lbc_tensor_sum})")
    assert torch.isclose(lbc_tensor_target, torch.tensor(expected_manual_lbc_tensor_sum, device=device))

    lbc_tensor_target.backward() # Test backward pass
<<<<<<< HEAD

=======
>>>>>>> 60bc339f
    print("LBC backward pass successful.")
    assert pred_vel_bc.grad is not None

    # --- Test combined_loss with LBC ---
    print("\nTesting combined_loss with LBC...")
    # Reusing some data from N-S test for graph_t0, graph_t1
    # model_output_t1 will be pred_output_t1_ns
    # true_velocity_t1 will be true_vel_t1_ns

    loss_weights_lbc = {
        "supervised": 0.5,
        "divergence": 0.0,
        "navier_stokes": 0.0,
        "histogram": 0.0,
        "lbc": 1.0
    }
    # Create a boundary mask for graph_t1_ns (which has num_nodes_ns nodes)
    bc_mask_combined = torch.zeros(num_nodes_ns, dtype=torch.bool, device=device)
    if num_nodes_ns >= 2:
      bc_mask_combined[0] = True
      bc_mask_combined[-1] = True

<<<<<<< HEAD

=======
>>>>>>> 60bc339f
    # Target for these boundary nodes (scalar 0.0 for no-slip)
    target_bc_vel_combined = 0.0

    # Ensure pred_output_t1_ns's grad is cleared
    if pred_output_t1_ns.grad is not None:
        pred_output_t1_ns.grad.zero_()

    total_loss_combined_lbc, individual_losses_lbc = combined_loss(
        model_output_t1=pred_output_t1_ns, # Shape [num_nodes_ns, 4]
        true_velocity_t1=true_vel_t1_ns,   # Shape [num_nodes_ns, 3]
        graph_t0=graph_t0_ns,
        graph_t1=graph_t1_ns, # Can store boundary_mask here if needed, or pass separately
        loss_weights=loss_weights_lbc,
        reynolds_number=re_ns, # Not used if navier_stokes weight is 0
<<<<<<< HEAD

=======
>>>>>>> 60bc339f
        boundary_nodes_mask=bc_mask_combined,
        target_boundary_velocity=target_bc_vel_combined
    )
    print(f"Combined Total Loss (with LBC): {total_loss_combined_lbc.item()}")
    print(f"Individual Losses (with LBC):")
    for k, v_tensor in individual_losses_lbc.items():
        print(f"  {k}: {v_tensor.item() if isinstance(v_tensor, torch.Tensor) else v_tensor}")

    assert "lbc" in individual_losses_lbc
    assert individual_losses_lbc["lbc"].item() > 0 if bc_mask_combined.sum() > 0 else True

    try:
        total_loss_combined_lbc.backward()
        print("Combined loss (with LBC) backward pass successful.")
        assert pred_output_t1_ns.grad is not None
    except Exception as e:
        print(f"Error during combined LBC loss backward pass: {e}")
        raise

    print("\nlosses.py tests passed.")<|MERGE_RESOLUTION|>--- conflicted
+++ resolved
@@ -10,7 +10,6 @@
 from torch_scatter import scatter_add
 from torch_geometric.data import Data
 
-
 def calculate_divergence(predicted_velocity: torch.Tensor, graph_data: Data) -> torch.Tensor:
     """
     Calculates the divergence of the predicted velocity field on the graph.
@@ -45,18 +44,18 @@
     # For scatter_add, index should be the target node for incoming flux.
     divergence_at_nodes = scatter_add(
         flux_values,
-        dst_nodes,  # group by destination node
+        dst_nodes, # group by destination node
         dim=0,
-        dim_size=predicted_velocity.size(0)  # ensure output size matches number of nodes
+        dim_size=predicted_velocity.size(0) # ensure output size matches number of nodes
     )
     return divergence_at_nodes
 
 
 def physics_informed_divergence_loss(
-        predicted_velocity: torch.Tensor,
-        graph_data: Data,
-        target_divergence: torch.Tensor | None = None,  # Optional: if non-zero target div
-        reduction: str = 'mean'
+    predicted_velocity: torch.Tensor,
+    graph_data: Data,
+    target_divergence: torch.Tensor | None = None, # Optional: if non-zero target div
+    reduction: str = 'mean'
 ) -> torch.Tensor:
     """
     Calculates a loss based on the divergence of the predicted velocity field.
@@ -95,9 +94,9 @@
 
 
 def wasserstein1_histogram_loss(
-        divergence_values: torch.Tensor,
-        num_bins: int,
-        epsilon: float = 1e-9  # For numerical stability in CDF
+    divergence_values: torch.Tensor,
+    num_bins: int,
+    epsilon: float = 1e-9 # For numerical stability in CDF
 ) -> torch.Tensor:
     """
     Calculates a Wasserstein-1 like distance for the histogram of divergence values.
@@ -120,26 +119,26 @@
     Returns:
         Scalar loss tensor.
     """
-    if divergence_values.numel() == 0:  # Handle empty tensor case
+    if divergence_values.numel() == 0: # Handle empty tensor case
         return torch.tensor(0.0, device=divergence_values.device, dtype=torch.float32)
 
     # Detach divergence values as histogram creation is not differentiable directly by PyTorch
-    d_detached = divergence_values.detach().cpu()  # Histogramming is often easier on CPU
+    d_detached = divergence_values.detach().cpu() # Histogramming is often easier on CPU
 
     # Determine range for histogram: symmetric around zero based on max absolute value
     # Add epsilon to tau to ensure bins are not degenerate if all values are zero
     tau = float(d_detached.abs().max()) + epsilon
-    if tau <= epsilon:  # if all values were zero or very close
-        tau = epsilon + 1.0  # set a default range to avoid issues with linspace
+    if tau <= epsilon : # if all values were zero or very close
+        tau = epsilon + 1.0 # set a default range to avoid issues with linspace
 
     # Create histogram
     # density=True normalizes histogram so that the sum of bar areas equals 1
     hist_counts, _ = torch.histogram(
         d_detached,
         bins=num_bins,
-        range=(-tau, tau),  # Symmetric range around 0
+        range=(-tau, tau), # Symmetric range around 0
         density=True
-    )  # hist_counts is shape [num_bins]
+    ) # hist_counts is shape [num_bins]
 
     # Calculate empirical CDF from the density histogram
     # The width of each bin is (2*tau) / num_bins
@@ -162,7 +161,7 @@
 
     loss = torch.mean(torch.abs(empirical_cdf - target_cdf_points))
 
-    return loss.to(divergence_values.device)  # Move loss to original device
+    return loss.to(divergence_values.device) # Move loss to original device
 
 
 def combined_loss(
@@ -177,10 +176,6 @@
     # Boundary condition related arguments (optional)
     boundary_nodes_mask: torch.Tensor | None = None,
     target_boundary_velocity: torch.Tensor | float = 0.0
-<<<<<<< HEAD
-
-=======
->>>>>>> 60bc339f
 ) -> tuple[torch.Tensor, dict]:
     """
     Calculates a combined loss for training the GNN.
@@ -206,10 +201,6 @@
     """
     individual_losses = {}
     predicted_velocity_t1 = model_output_t1[:, :3] # First 3 components are velocity
-<<<<<<< HEAD
-
-=======
->>>>>>> 60bc339f
 
     # 1. Supervised Loss (MSE on velocity)
     true_velocity_t1_device = true_velocity_t1.to(predicted_velocity_t1.device)
@@ -219,7 +210,6 @@
     # Graph structure for divergence and N-S spatial derivatives is from graph_t1
     # (or graph_t0 if structure is static and passed as graph_t1 for this purpose)
     current_graph_structure = graph_t1
-<<<<<<< HEAD
 
     # 2. Physics-Informed Divergence Loss (Continuity part of N-S for u_pred_t1)
     # This is calculated on the predicted velocity at t1.
@@ -228,16 +218,6 @@
     individual_losses["divergence"] = loss_divergence # This is effectively the continuity loss from N-S
     individual_losses["divergence_values_pred_for_debug"] = divergence_values_pred_t1
 
-=======
-
-    # 2. Physics-Informed Divergence Loss (Continuity part of N-S for u_pred_t1)
-    # This is calculated on the predicted velocity at t1.
-    divergence_values_pred_t1 = calculate_divergence(predicted_velocity_t1, current_graph_structure)
-    loss_divergence = (divergence_values_pred_t1 - (divergence_target or 0.0)).pow(2).mean()
-    individual_losses["divergence"] = loss_divergence # This is effectively the continuity loss from N-S
-    individual_losses["divergence_values_pred_for_debug"] = divergence_values_pred_t1
-
->>>>>>> 60bc339f
     # 3. Histogram Loss (on the divergence of the prediction at t1)
     loss_histogram = wasserstein1_histogram_loss(divergence_values_pred_t1, histogram_bins)
     individual_losses["histogram"] = loss_histogram
@@ -276,10 +256,6 @@
             predicted_velocity_t1,
             actual_boundary_mask, # Use the resolved mask
             target_boundary_velocity, # Passed directly
-<<<<<<< HEAD
-
-=======
->>>>>>> 60bc339f
             reduction='mean'
         )
         individual_losses["lbc"] = loss_lbc
@@ -292,10 +268,6 @@
         total_loss += loss_weights["supervised"] * loss_supervised
 
     if loss_weights.get("divergence", 0.0) > 0: # Continuity loss
-<<<<<<< HEAD
-
-=======
->>>>>>> 60bc339f
         total_loss += loss_weights["divergence"] * loss_divergence
 
     if loss_weights.get("histogram", 0.0) > 0:
@@ -326,10 +298,6 @@
     u_pred_t1: torch.Tensor, # Predicted velocity at t1 [N, 3]
     u_true_t0: torch.Tensor, # True velocity at t0 [N, 3]
     dt: torch.Tensor | float # Time step
-<<<<<<< HEAD
-
-=======
->>>>>>> 60bc339f
 ) -> torch.Tensor:
     """Computes temporal derivative (u_pred_t1 - u_true_t0) / dt."""
     if isinstance(dt, torch.Tensor):
@@ -344,10 +312,6 @@
             dt_val = dt.item()
             if dt_val == 0.0:
                  raise ValueError("Time step dt is zero.")
-<<<<<<< HEAD
-
-=======
->>>>>>> 60bc339f
         elif isinstance(dt, float) and dt == 0.0:
             raise ValueError("Time step dt is zero.")
         # If dt is a tensor with multiple values, ensure all are non-zero
@@ -360,10 +324,6 @@
 def compute_convective_term(
     velocity: torch.Tensor, # Velocity field u, shape [N, 3]
     graph_data: Data       # Graph structure (pos, edge_index, edge_attr)
-<<<<<<< HEAD
-
-=======
->>>>>>> 60bc339f
 ) -> torch.Tensor:
     """
     Computes the convective term (u · ∇)u for the Navier-Stokes equations.
@@ -372,10 +332,6 @@
     """
     grad_u = compute_vector_gradient(velocity, graph_data) # Shape [N, 3, 3]
 
-<<<<<<< HEAD
-
-=======
->>>>>>> 60bc339f
     # Unsqueeze velocity to be [N, 1, 3] for batch matrix multiplication
     # u_expanded = velocity.unsqueeze(1)
 
@@ -418,10 +374,6 @@
 
     row, col = edge_index # row=src, col=dst
 
-<<<<<<< HEAD
-
-=======
->>>>>>> 60bc339f
     # Scalar difference f_dst - f_src
     df_edges = scalar_field[col] - scalar_field[row]
 
@@ -452,10 +404,6 @@
 def compute_pressure_gradient(
     pressure: torch.Tensor, # Pressure field p [N]
     graph_data: Data      # Graph structure (pos, edge_index, edge_attr)
-<<<<<<< HEAD
-
-=======
->>>>>>> 60bc339f
 ) -> torch.Tensor:
     """Computes pressure gradient ∇p using compute_scalar_gradient."""
     return compute_scalar_gradient(pressure, graph_data)
@@ -463,10 +411,6 @@
 def compute_vector_gradient(
     vector_field: torch.Tensor, # Vector field u [N, D_vec] (typically D_vec=3 for velocity)
     graph_data: Data            # Graph structure
-<<<<<<< HEAD
-
-=======
->>>>>>> 60bc339f
 ) -> torch.Tensor:
     """
     Computes the gradient of a vector field, ∇u.
@@ -477,10 +421,6 @@
     num_vector_dims = vector_field.size(1) # Should be 3 for velocity
     num_spatial_dims = graph_data.pos.size(1) # Should be 3 for 3D coordinates
 
-<<<<<<< HEAD
-
-=======
->>>>>>> 60bc339f
     # Initialize gradient tensor: grad_u[node_idx, component_idx, spatial_dim_idx]
     grad_vector = torch.zeros(num_nodes, num_vector_dims, num_spatial_dims, device=vector_field.device)
 
@@ -488,10 +428,6 @@
         # Compute gradient for the i-th component of the vector field
         scalar_component = vector_field[:, i]
         grad_scalar_component = compute_scalar_gradient(scalar_component, graph_data) # Result is [N, D_spatial]
-<<<<<<< HEAD
-
-=======
->>>>>>> 60bc339f
         grad_vector[:, i, :] = grad_scalar_component
 
     return grad_vector
@@ -501,10 +437,6 @@
 def compute_laplacian_term(
     field: torch.Tensor, # Scalar or Vector field u [N] or [N,D]
     graph_data: Data      # Graph structure
-<<<<<<< HEAD
-
-=======
->>>>>>> 60bc339f
 ) -> torch.Tensor:
     """
     Computes Laplacian of a field (scalar or vector) on the graph.
@@ -516,10 +448,6 @@
     pos = graph_data.pos.to(field.device)
     edge_attr = graph_data.edge_attr.to(field.device) # pos[dst] - pos[src]
 
-<<<<<<< HEAD
-
-=======
->>>>>>> 60bc339f
     dist_sq = edge_attr.norm(dim=-1, p=2).pow(2).clamp(min=1e-12)
     inv_dist_sq = 1.0 / dist_sq
 
@@ -549,10 +477,6 @@
     graph_t1: Data,                    # Data object at t1 (contains time, and pos if mesh moves)
     reynolds_number: float,
     reduction: str = 'mean'
-<<<<<<< HEAD
-
-=======
->>>>>>> 60bc339f
 ) -> tuple[torch.Tensor, torch.Tensor, torch.Tensor]:
     """
     Calculates the Navier-Stokes equation residuals as a loss.
@@ -578,10 +502,6 @@
 
     dt = graph_t1.time.item() - graph_t0.time.item() # scalar
     if dt <= 1e-9: # Avoid division by zero or very small dt
-<<<<<<< HEAD
-
-=======
->>>>>>> 60bc339f
         # This might happen if t0 and t1 frames are identical or time is not progressing.
         # Return a zero loss or handle as an error. For now, zero loss contribution.
         print(f"Warning: dt is very small or zero ({dt}). Navier-Stokes loss might be unreliable.")
@@ -599,10 +519,6 @@
     # Assuming graph_t1.pos, graph_t1.edge_index etc. are what we need for derivatives at t1.
     current_graph_structure = graph_t1 # Or graph_t0 if structure is static
 
-<<<<<<< HEAD
-
-=======
->>>>>>> 60bc339f
     # 2. Convective term: (u·∇)u based on u_pred_t1
     conv_term = compute_convective_term(u_pred_t1, current_graph_structure)
 
@@ -625,10 +541,6 @@
     momentum_loss = momentum_residual.pow(2).sum(dim=1) # Sum over 3 components, then mean over N
     continuity_loss = div_u.pow(2) # Already [N]
 
-<<<<<<< HEAD
-
-=======
->>>>>>> 60bc339f
     if reduction == 'mean':
         final_momentum_loss = momentum_loss.mean()
         final_continuity_loss = continuity_loss.mean()
@@ -652,10 +564,6 @@
     boundary_nodes_mask: torch.Tensor | None, # Boolean tensor [N], True for boundary nodes
     target_boundary_velocity: torch.Tensor | float = 0.0, # Target velocity for boundary nodes [N_boundary, 3] or scalar
     reduction: str = 'mean'
-<<<<<<< HEAD
-
-=======
->>>>>>> 60bc339f
 ) -> torch.Tensor:
     """
     Calculates a loss based on boundary conditions for velocity.
@@ -678,10 +586,6 @@
     pred_boundary_vel = predicted_velocity_t1[boundary_nodes_mask]
 
     if pred_boundary_vel.numel() == 0: # No boundary nodes selected by mask actually existed
-<<<<<<< HEAD
-
-=======
->>>>>>> 60bc339f
         return torch.tensor(0.0, device=predicted_velocity_t1.device)
 
     if isinstance(target_boundary_velocity, float):
@@ -699,10 +603,6 @@
             # This might need adjustment based on how boundary_nodes_mask and target_boundary_velocity are supplied.
             # For now, let's assume it's either a scalar or a correctly pre-filtered tensor matching pred_boundary_vel.
              raise ValueError(
-<<<<<<< HEAD
-
-=======
->>>>>>> 60bc339f
                 f"Shape mismatch for target_boundary_velocity. Expected {pred_boundary_vel.shape}, got {target_vel.shape}."
                 " If providing a tensor, ensure it corresponds to the nodes selected by boundary_nodes_mask."
             )
@@ -710,19 +610,11 @@
 
     loss = F.mse_loss(pred_boundary_vel, target_vel, reduction='none').sum(dim=-1) # Sum MSE over velocity components
 
-<<<<<<< HEAD
-
-=======
->>>>>>> 60bc339f
     if reduction == 'mean':
         return loss.mean()
     elif reduction == 'sum':
         return loss.sum()
     else: # Should not happen if we stick to 'mean' or 'sum'
-<<<<<<< HEAD
-
-=======
->>>>>>> 60bc339f
         raise ValueError(f"Unknown reduction type for LBC: {reduction}")
 
 
@@ -743,10 +635,10 @@
     num_edges = edge_idx.shape[1]
 
     pos = torch.randn(num_nodes, 3, device=device)
-    edge_attr_test = pos[edge_idx[1]] - pos[edge_idx[0]]  # Target - Source
+    edge_attr_test = pos[edge_idx[1]] - pos[edge_idx[0]] # Target - Source
 
     test_graph_data = Data(
-        x=true_vel,  # Not used by divergence directly, but part of graph
+        x=true_vel, # Not used by divergence directly, but part of graph
         pos=pos,
         edge_index=edge_idx,
         edge_attr=edge_attr_test
@@ -853,10 +745,6 @@
         "divergence": 1.0, # Continuity from N-S
         "navier_stokes": 1.0, # Momentum from N-S
         "histogram": 0.0 # Off for this test
-<<<<<<< HEAD
-
-=======
->>>>>>> 60bc339f
     }
     # For combined_loss, true_velocity_t1 is needed for supervised loss
     true_vel_t1_ns = torch.randn(num_nodes_ns, 3, device=device)
@@ -881,10 +769,6 @@
     assert "navier_stokes_momentum" in individual_losses_ns
     assert "divergence" in individual_losses_ns # Continuity
 
-<<<<<<< HEAD
-
-=======
->>>>>>> 60bc339f
     try:
         total_loss_combined_ns.backward()
         print("Combined loss (with N-S) backward pass successful.")
@@ -920,10 +804,6 @@
     # Manual calculation for this specific case:
     expected_manual_lbc = (pred_vel_bc[mask_some_true].pow(2).sum(dim=-1)).mean().item()
     print(f"LBC some nodes, scalar target 0.0: {lbc_some_scalar_target.item()} (Expected approx: {expected_manual_lbc})")
-<<<<<<< HEAD
-
-=======
->>>>>>> 60bc339f
     assert torch.isclose(lbc_some_scalar_target, torch.tensor(expected_manual_lbc, device=device))
 
     # Test 4: Mask selects some nodes, target is a tensor
@@ -947,10 +827,6 @@
     assert torch.isclose(lbc_tensor_target, torch.tensor(expected_manual_lbc_tensor_sum, device=device))
 
     lbc_tensor_target.backward() # Test backward pass
-<<<<<<< HEAD
-
-=======
->>>>>>> 60bc339f
     print("LBC backward pass successful.")
     assert pred_vel_bc.grad is not None
 
@@ -973,10 +849,6 @@
       bc_mask_combined[0] = True
       bc_mask_combined[-1] = True
 
-<<<<<<< HEAD
-
-=======
->>>>>>> 60bc339f
     # Target for these boundary nodes (scalar 0.0 for no-slip)
     target_bc_vel_combined = 0.0
 
@@ -991,10 +863,6 @@
         graph_t1=graph_t1_ns, # Can store boundary_mask here if needed, or pass separately
         loss_weights=loss_weights_lbc,
         reynolds_number=re_ns, # Not used if navier_stokes weight is 0
-<<<<<<< HEAD
-
-=======
->>>>>>> 60bc339f
         boundary_nodes_mask=bc_mask_combined,
         target_boundary_velocity=target_bc_vel_combined
     )
