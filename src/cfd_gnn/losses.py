--- conflicted
+++ resolved
@@ -166,7 +166,6 @@
 
 
 def combined_loss(
-<<<<<<< HEAD
     model_output_t1: torch.Tensor,      # Model output at t1, shape [N, 4] (vel_x, vel_y, vel_z, pressure)
     true_velocity_t1: torch.Tensor,   # Ground truth velocity at t1, shape [N, 3]
     graph_t0: Data,                   # Graph data at t0 (for N-S: u_true_t0, time_t0)
@@ -178,19 +177,7 @@
     # Boundary condition related arguments (optional)
     boundary_nodes_mask: torch.Tensor | None = None,
     target_boundary_velocity: torch.Tensor | float = 0.0
-=======
-        model_output_t1: torch.Tensor,  # Model output at t1, shape [N, 4] (vel_x, vel_y, vel_z, pressure)
-        true_velocity_t1: torch.Tensor,  # Ground truth velocity at t1, shape [N, 3]
-        graph_t0: Data,  # Graph data at t0 (for N-S: u_true_t0, time_t0)
-        graph_t1: Data,  # Graph data at t1 (for N-S: time_t1, and spatial structure for derivatives)
-        loss_weights: dict,  # e.g., {"supervised": 1.0, "divergence": 0.1, "navier_stokes": 0.01, "lbc": 0.5}
-        reynolds_number: float | None = None,
-        histogram_bins: int = 64,
-        divergence_target: torch.Tensor | None = None,
-        # Boundary condition related arguments (optional)
-        boundary_nodes_mask: torch.Tensor | None = None,
-        target_boundary_velocity: torch.Tensor | float = 0.0
->>>>>>> 779e0eaf
+
 ) -> tuple[torch.Tensor, dict]:
     """
     Calculates a combined loss for training the GNN.
@@ -215,11 +202,8 @@
             - individual_losses: A dictionary of the individual loss components.
     """
     individual_losses = {}
-<<<<<<< HEAD
     predicted_velocity_t1 = model_output_t1[:, :3] # First 3 components are velocity
-=======
-    predicted_velocity_t1 = model_output_t1[:, :3]  # First 3 components are velocity
->>>>>>> 779e0eaf
+
 
     # 1. Supervised Loss (MSE on velocity)
     true_velocity_t1_device = true_velocity_t1.to(predicted_velocity_t1.device)
@@ -229,7 +213,6 @@
     # Graph structure for divergence and N-S spatial derivatives is from graph_t1
     # (or graph_t0 if structure is static and passed as graph_t1 for this purpose)
     current_graph_structure = graph_t1
-<<<<<<< HEAD
 
     # 2. Physics-Informed Divergence Loss (Continuity part of N-S for u_pred_t1)
     # This is calculated on the predicted velocity at t1.
@@ -238,16 +221,6 @@
     individual_losses["divergence"] = loss_divergence # This is effectively the continuity loss from N-S
     individual_losses["divergence_values_pred_for_debug"] = divergence_values_pred_t1
 
-=======
-
-    # 2. Physics-Informed Divergence Loss (Continuity part of N-S for u_pred_t1)
-    # This is calculated on the predicted velocity at t1.
-    divergence_values_pred_t1 = calculate_divergence(predicted_velocity_t1, current_graph_structure)
-    loss_divergence = (divergence_values_pred_t1 - (divergence_target or 0.0)).pow(2).mean()
-    individual_losses["divergence"] = loss_divergence  # This is effectively the continuity loss from N-S
-    individual_losses["divergence_values_pred_for_debug"] = divergence_values_pred_t1
-
->>>>>>> 779e0eaf
     # 3. Histogram Loss (on the divergence of the prediction at t1)
     loss_histogram = wasserstein1_histogram_loss(divergence_values_pred_t1, histogram_bins)
     individual_losses["histogram"] = loss_histogram
@@ -284,13 +257,9 @@
 
         loss_lbc = boundary_condition_loss(
             predicted_velocity_t1,
-<<<<<<< HEAD
             actual_boundary_mask, # Use the resolved mask
             target_boundary_velocity, # Passed directly
-=======
-            actual_boundary_mask,  # Use the resolved mask
-            target_boundary_velocity,  # Passed directly
->>>>>>> 779e0eaf
+
             reduction='mean'
         )
         individual_losses["lbc"] = loss_lbc
@@ -302,42 +271,26 @@
     if loss_weights.get("supervised", 0.0) > 0:
         total_loss += loss_weights["supervised"] * loss_supervised
 
-<<<<<<< HEAD
     if loss_weights.get("divergence", 0.0) > 0: # Continuity loss
-=======
-    if loss_weights.get("divergence", 0.0) > 0:  # Continuity loss
->>>>>>> 779e0eaf
+
         total_loss += loss_weights["divergence"] * loss_divergence
 
     if loss_weights.get("histogram", 0.0) > 0:
         total_loss += loss_weights["histogram"] * loss_histogram
 
-<<<<<<< HEAD
     if use_ns_loss: # Momentum part of N-S
         total_loss += loss_weights["navier_stokes"] * individual_losses["navier_stokes_momentum"]
 
     if use_lbc_loss: # Boundary condition loss
-=======
-    if use_ns_loss:  # Momentum part of N-S
-        total_loss += loss_weights["navier_stokes"] * individual_losses["navier_stokes_momentum"]
-
-    if use_lbc_loss:  # Boundary condition loss
->>>>>>> 779e0eaf
         total_loss += loss_weights["lbc"] * individual_losses["lbc"]
 
     # Store weighted losses for logging if needed
     individual_losses["weighted_supervised"] = loss_weights.get("supervised", 0.0) * loss_supervised
     individual_losses["weighted_divergence"] = loss_weights.get("divergence", 0.0) * loss_divergence
     individual_losses["weighted_histogram"] = loss_weights.get("histogram", 0.0) * loss_histogram
-<<<<<<< HEAD
     individual_losses["weighted_navier_stokes_momentum"] = loss_weights.get("navier_stokes", 0.0) * individual_losses["navier_stokes_momentum"]
     individual_losses["weighted_lbc"] = loss_weights.get("lbc", 0.0) * individual_losses["lbc"]
 
-=======
-    individual_losses["weighted_navier_stokes_momentum"] = loss_weights.get("navier_stokes", 0.0) * individual_losses[
-        "navier_stokes_momentum"]
-    individual_losses["weighted_lbc"] = loss_weights.get("lbc", 0.0) * individual_losses["lbc"]
->>>>>>> 779e0eaf
 
     return total_loss, individual_losses
 
@@ -347,22 +300,16 @@
 # --------------------------------------------------------------------- #
 
 def compute_temporal_derivative(
-<<<<<<< HEAD
     u_pred_t1: torch.Tensor, # Predicted velocity at t1 [N, 3]
     u_true_t0: torch.Tensor, # True velocity at t0 [N, 3]
     dt: torch.Tensor | float # Time step
-=======
-        u_pred_t1: torch.Tensor,  # Predicted velocity at t1 [N, 3]
-        u_true_t0: torch.Tensor,  # True velocity at t0 [N, 3]
-        dt: torch.Tensor | float  # Time step
->>>>>>> 779e0eaf
+
 ) -> torch.Tensor:
     """Computes temporal derivative (u_pred_t1 - u_true_t0) / dt."""
     if isinstance(dt, torch.Tensor):
         dt = dt.to(u_pred_t1.device)
     # Ensure dt is not zero to avoid division errors
     if (isinstance(dt, float) and dt == 0.0) or \
-<<<<<<< HEAD
        (isinstance(dt, torch.Tensor) and torch.any(dt == 0.0)):
         # Return zeros or raise error. For loss, zero contribution might be safer if this is rare.
         # However, dt=0 indicates a problem. For now, let's assume dt is valid.
@@ -371,16 +318,7 @@
             dt_val = dt.item()
             if dt_val == 0.0:
                  raise ValueError("Time step dt is zero.")
-=======
-            (isinstance(dt, torch.Tensor) and torch.any(dt == 0.0)):
-        # Return zeros or raise error. For loss, zero contribution might be safer if this is rare.
-        # However, dt=0 indicates a problem. For now, let's assume dt is valid.
-        # If dt can be per-node and some are 0, that's an issue. Assume scalar dt or all non-zero.
-        if isinstance(dt, torch.Tensor) and dt.numel() == 1:  # Make sure scalar tensor dt is float
-            dt_val = dt.item()
-            if dt_val == 0.0:
-                raise ValueError("Time step dt is zero.")
->>>>>>> 779e0eaf
+
         elif isinstance(dt, float) and dt == 0.0:
             raise ValueError("Time step dt is zero.")
         # If dt is a tensor with multiple values, ensure all are non-zero
@@ -389,29 +327,19 @@
     dudt = (u_pred_t1 - u_true_t0.to(u_pred_t1.device)) / dt
     return dudt
 
-<<<<<<< HEAD
 # Placeholder for convective term (u · ∇)u
 def compute_convective_term(
     velocity: torch.Tensor, # Velocity field u, shape [N, 3]
     graph_data: Data       # Graph structure (pos, edge_index, edge_attr)
-=======
-
-# Placeholder for convective term (u · ∇)u
-def compute_convective_term(
-        velocity: torch.Tensor,  # Velocity field u, shape [N, 3]
-        graph_data: Data  # Graph structure (pos, edge_index, edge_attr)
->>>>>>> 779e0eaf
+
 ) -> torch.Tensor:
     """
     Computes the convective term (u · ∇)u for the Navier-Stokes equations.
     (u · ∇)u = u_j * ∂u_i / ∂x_j (summed over j, for each component i)
     Result is a vector of shape [N, 3].
     """
-<<<<<<< HEAD
     grad_u = compute_vector_gradient(velocity, graph_data) # Shape [N, 3, 3]
-=======
-    grad_u = compute_vector_gradient(velocity, graph_data)  # Shape [N, 3, 3]
->>>>>>> 779e0eaf
+
 
     # Unsqueeze velocity to be [N, 1, 3] for batch matrix multiplication
     # u_expanded = velocity.unsqueeze(1)
@@ -439,13 +367,8 @@
 
 
 def compute_scalar_gradient(
-<<<<<<< HEAD
     scalar_field: torch.Tensor, # Scalar field p [N]
     graph_data: Data           # Graph structure (pos, edge_index, edge_attr)
-=======
-        scalar_field: torch.Tensor,  # Scalar field p [N]
-        graph_data: Data  # Graph structure (pos, edge_index, edge_attr)
->>>>>>> 779e0eaf
 ) -> torch.Tensor:
     """
     Computes gradient of a scalar field on the graph.
@@ -456,15 +379,10 @@
     # edge_attr should be pos[dst] - pos[src]
     edge_attr = graph_data.edge_attr.to(scalar_field.device)
 
-<<<<<<< HEAD
     dist_sq = edge_attr.norm(dim=-1, p=2).pow(2).clamp(min=1e-12) # Clamp for stability
 
     row, col = edge_index # row=src, col=dst
-=======
-    dist_sq = edge_attr.norm(dim=-1, p=2).pow(2).clamp(min=1e-12)  # Clamp for stability
-
-    row, col = edge_index  # row=src, col=dst
->>>>>>> 779e0eaf
+
 
     # Scalar difference f_dst - f_src
     df_edges = scalar_field[col] - scalar_field[row]
@@ -493,30 +411,18 @@
 
     return grad_field
 
-<<<<<<< HEAD
 def compute_pressure_gradient(
     pressure: torch.Tensor, # Pressure field p [N]
     graph_data: Data      # Graph structure (pos, edge_index, edge_attr)
-=======
-
-def compute_pressure_gradient(
-        pressure: torch.Tensor,  # Pressure field p [N]
-        graph_data: Data  # Graph structure (pos, edge_index, edge_attr)
->>>>>>> 779e0eaf
+
 ) -> torch.Tensor:
     """Computes pressure gradient ∇p using compute_scalar_gradient."""
     return compute_scalar_gradient(pressure, graph_data)
 
-<<<<<<< HEAD
 def compute_vector_gradient(
     vector_field: torch.Tensor, # Vector field u [N, D_vec] (typically D_vec=3 for velocity)
     graph_data: Data            # Graph structure
-=======
-
-def compute_vector_gradient(
-        vector_field: torch.Tensor,  # Vector field u [N, D_vec] (typically D_vec=3 for velocity)
-        graph_data: Data  # Graph structure
->>>>>>> 779e0eaf
+
 ) -> torch.Tensor:
     """
     Computes the gradient of a vector field, ∇u.
@@ -524,13 +430,9 @@
     (∇u)_ij = ∂u_i / ∂x_j
     """
     num_nodes = vector_field.size(0)
-<<<<<<< HEAD
     num_vector_dims = vector_field.size(1) # Should be 3 for velocity
     num_spatial_dims = graph_data.pos.size(1) # Should be 3 for 3D coordinates
-=======
-    num_vector_dims = vector_field.size(1)  # Should be 3 for velocity
-    num_spatial_dims = graph_data.pos.size(1)  # Should be 3 for 3D coordinates
->>>>>>> 779e0eaf
+
 
     # Initialize gradient tensor: grad_u[node_idx, component_idx, spatial_dim_idx]
     grad_vector = torch.zeros(num_nodes, num_vector_dims, num_spatial_dims, device=vector_field.device)
@@ -538,11 +440,8 @@
     for i in range(num_vector_dims):
         # Compute gradient for the i-th component of the vector field
         scalar_component = vector_field[:, i]
-<<<<<<< HEAD
         grad_scalar_component = compute_scalar_gradient(scalar_component, graph_data) # Result is [N, D_spatial]
-=======
-        grad_scalar_component = compute_scalar_gradient(scalar_component, graph_data)  # Result is [N, D_spatial]
->>>>>>> 779e0eaf
+
         grad_vector[:, i, :] = grad_scalar_component
 
     return grad_vector
@@ -550,13 +449,9 @@
 
 # Placeholder for Laplacian term ∇²u
 def compute_laplacian_term(
-<<<<<<< HEAD
     field: torch.Tensor, # Scalar or Vector field u [N] or [N,D]
     graph_data: Data      # Graph structure
-=======
-        field: torch.Tensor,  # Scalar or Vector field u [N] or [N,D]
-        graph_data: Data  # Graph structure
->>>>>>> 779e0eaf
+
 ) -> torch.Tensor:
     """
     Computes Laplacian of a field (scalar or vector) on the graph.
@@ -566,16 +461,12 @@
     num_nodes = field.size(0)
     edge_index = graph_data.edge_index
     pos = graph_data.pos.to(field.device)
-<<<<<<< HEAD
     edge_attr = graph_data.edge_attr.to(field.device) # pos[dst] - pos[src]
-=======
-    edge_attr = graph_data.edge_attr.to(field.device)  # pos[dst] - pos[src]
->>>>>>> 779e0eaf
+
 
     dist_sq = edge_attr.norm(dim=-1, p=2).pow(2).clamp(min=1e-12)
     inv_dist_sq = 1.0 / dist_sq
 
-<<<<<<< HEAD
     row, col = edge_index # row=src, col=dst
 
     # Difference: field_col - field_row (i.e. field_neighbor - field_node)
@@ -584,16 +475,6 @@
 
     # Weighted difference: (f_j - f_i) / ||dist||^2
     weighted_diff = field_diff * inv_dist_sq.unsqueeze(-1) # Works if field_diff is [E,D] or [E]
-=======
-    row, col = edge_index  # row=src, col=dst
-
-    # Difference: field_col - field_row (i.e. field_neighbor - field_node)
-    # This is (f_j - f_i) for an edge (i,j)
-    field_diff = field[col] - field[row]  # Shape [num_edges, num_features] or [num_edges]
-
-    # Weighted difference: (f_j - f_i) / ||dist||^2
-    weighted_diff = field_diff * inv_dist_sq.unsqueeze(-1)  # Works if field_diff is [E,D] or [E]
->>>>>>> 779e0eaf
 
     # Sum these contributions at node `row` (i)
     laplacian_val = torch.zeros_like(field)
@@ -607,19 +488,12 @@
 
 
 def navier_stokes_loss(
-<<<<<<< HEAD
     predicted_output_t1: torch.Tensor, # [N, 4] (vx, vy, vz, p) at t1
     graph_t0: Data,                    # Data object at t0 (contains true_vel_t0, pos, time)
     graph_t1: Data,                    # Data object at t1 (contains time, and pos if mesh moves)
     reynolds_number: float,
     reduction: str = 'mean'
-=======
-        predicted_output_t1: torch.Tensor,  # [N, 4] (vx, vy, vz, p) at t1
-        graph_t0: Data,  # Data object at t0 (contains true_vel_t0, pos, time)
-        graph_t1: Data,  # Data object at t1 (contains time, and pos if mesh moves)
-        reynolds_number: float,
-        reduction: str = 'mean'
->>>>>>> 779e0eaf
+
 ) -> tuple[torch.Tensor, torch.Tensor, torch.Tensor]:
     """
     Calculates the Navier-Stokes equation residuals as a loss.
@@ -639,31 +513,19 @@
         A tuple: (total_ns_loss, momentum_loss_mean_sq, continuity_loss_mean_sq)
     """
     u_pred_t1 = predicted_output_t1[:, :3]
-<<<<<<< HEAD
     p_pred_t1 = predicted_output_t1[:, 3] # Assuming pressure is the 4th component
 
     u_true_t0 = graph_t0.x.to(u_pred_t1.device) # Velocity at previous time step
 
     dt = graph_t1.time.item() - graph_t0.time.item() # scalar
     if dt <= 1e-9: # Avoid division by zero or very small dt
-=======
-    p_pred_t1 = predicted_output_t1[:, 3]  # Assuming pressure is the 4th component
-
-    u_true_t0 = graph_t0.x.to(u_pred_t1.device)  # Velocity at previous time step
-
-    dt = graph_t1.time.item() - graph_t0.time.item()  # scalar
-    if dt <= 1e-9:  # Avoid division by zero or very small dt
->>>>>>> 779e0eaf
+
         # This might happen if t0 and t1 frames are identical or time is not progressing.
         # Return a zero loss or handle as an error. For now, zero loss contribution.
         print(f"Warning: dt is very small or zero ({dt}). Navier-Stokes loss might be unreliable.")
         # Fallback to a nominal dt to prevent NaN/inf, but this isn't ideal.
         # A better solution would be to ensure valid dt from data pipeline.
-<<<<<<< HEAD
         if dt == 0.0: dt = 1e-6 # Avoid direct zero division if absolutely necessary for code flow
-=======
-        if dt == 0.0: dt = 1e-6  # Avoid direct zero division if absolutely necessary for code flow
->>>>>>> 779e0eaf
 
     # --- Calculate terms for Momentum Equation ---
     # 1. Temporal derivative: ∂u/∂t
@@ -673,11 +535,8 @@
     # Ensure graph_t1 has necessary attributes (pos, edge_index, edge_attr)
     # If graph_t0 and graph_t1 share structure, graph_t0 could be used too.
     # Assuming graph_t1.pos, graph_t1.edge_index etc. are what we need for derivatives at t1.
-<<<<<<< HEAD
     current_graph_structure = graph_t1 # Or graph_t0 if structure is static
-=======
-    current_graph_structure = graph_t1  # Or graph_t0 if structure is static
->>>>>>> 779e0eaf
+
 
     # 2. Convective term: (u·∇)u based on u_pred_t1
     conv_term = compute_convective_term(u_pred_t1, current_graph_structure)
@@ -695,19 +554,12 @@
 
     # --- Calculate term for Continuity Equation ---
     # ∇·u based on u_pred_t1
-<<<<<<< HEAD
     div_u = calculate_divergence(u_pred_t1, current_graph_structure) # div_u is [N]
 
     # --- Calculate losses (typically mean squared error of residuals) ---
     momentum_loss = momentum_residual.pow(2).sum(dim=1) # Sum over 3 components, then mean over N
     continuity_loss = div_u.pow(2) # Already [N]
-=======
-    div_u = calculate_divergence(u_pred_t1, current_graph_structure)  # div_u is [N]
-
-    # --- Calculate losses (typically mean squared error of residuals) ---
-    momentum_loss = momentum_residual.pow(2).sum(dim=1)  # Sum over 3 components, then mean over N
-    continuity_loss = div_u.pow(2)  # Already [N]
->>>>>>> 779e0eaf
+
 
     if reduction == 'mean':
         final_momentum_loss = momentum_loss.mean()
@@ -728,18 +580,11 @@
 # --------------------------------------------------------------------- #
 
 def boundary_condition_loss(
-<<<<<<< HEAD
     predicted_velocity_t1: torch.Tensor, # Predicted velocity at t1 [N, 3]
     boundary_nodes_mask: torch.Tensor | None, # Boolean tensor [N], True for boundary nodes
     target_boundary_velocity: torch.Tensor | float = 0.0, # Target velocity for boundary nodes [N_boundary, 3] or scalar
     reduction: str = 'mean'
-=======
-        predicted_velocity_t1: torch.Tensor,  # Predicted velocity at t1 [N, 3]
-        boundary_nodes_mask: torch.Tensor | None,  # Boolean tensor [N], True for boundary nodes
-        target_boundary_velocity: torch.Tensor | float = 0.0,
-        # Target velocity for boundary nodes [N_boundary, 3] or scalar
-        reduction: str = 'mean'
->>>>>>> 779e0eaf
+
 ) -> torch.Tensor:
     """
     Calculates a loss based on boundary conditions for velocity.
@@ -761,11 +606,8 @@
 
     pred_boundary_vel = predicted_velocity_t1[boundary_nodes_mask]
 
-<<<<<<< HEAD
     if pred_boundary_vel.numel() == 0: # No boundary nodes selected by mask actually existed
-=======
-    if pred_boundary_vel.numel() == 0:  # No boundary nodes selected by mask actually existed
->>>>>>> 779e0eaf
+
         return torch.tensor(0.0, device=predicted_velocity_t1.device)
 
     if isinstance(target_boundary_velocity, float):
@@ -782,31 +624,22 @@
             # Current assumption: if tensor, it's already correctly filtered and shaped.
             # This might need adjustment based on how boundary_nodes_mask and target_boundary_velocity are supplied.
             # For now, let's assume it's either a scalar or a correctly pre-filtered tensor matching pred_boundary_vel.
-<<<<<<< HEAD
              raise ValueError(
-=======
-            raise ValueError(
->>>>>>> 779e0eaf
+
                 f"Shape mismatch for target_boundary_velocity. Expected {pred_boundary_vel.shape}, got {target_vel.shape}."
                 " If providing a tensor, ensure it corresponds to the nodes selected by boundary_nodes_mask."
             )
 
-<<<<<<< HEAD
 
     loss = F.mse_loss(pred_boundary_vel, target_vel, reduction='none').sum(dim=-1) # Sum MSE over velocity components
-=======
-    loss = F.mse_loss(pred_boundary_vel, target_vel, reduction='none').sum(dim=-1)  # Sum MSE over velocity components
->>>>>>> 779e0eaf
+
 
     if reduction == 'mean':
         return loss.mean()
     elif reduction == 'sum':
         return loss.sum()
-<<<<<<< HEAD
     else: # Should not happen if we stick to 'mean' or 'sum'
-=======
-    else:  # Should not happen if we stick to 'mean' or 'sum'
->>>>>>> 779e0eaf
+
         raise ValueError(f"Unknown reduction type for LBC: {reduction}")
 
 
@@ -893,7 +726,6 @@
 
     # Graph data for t0
     u_true_t0_ns = torch.randn(num_nodes_ns, 3, device=device)
-<<<<<<< HEAD
     pos_t0_ns = torch.rand(num_nodes_ns, 3, device=device) * 0.1 # Small domain for t0
     edge_index_t0_ns = torch.randint(0, num_nodes_ns, (2, num_nodes_ns * 3), device=device) # Dummy edges
     edge_attr_t0_ns = pos_t0_ns[edge_index_t0_ns[1]] - pos_t0_ns[edge_index_t0_ns[0]]
@@ -904,20 +736,6 @@
     edge_index_t1_ns = edge_index_t0_ns # Assume same connectivity for simplicity
     edge_attr_t1_ns = pos_t1_ns[edge_index_t1_ns[1]] - pos_t1_ns[edge_index_t1_ns[0]]
     graph_t1_ns = Data(pos=pos_t1_ns, edge_index=edge_index_t1_ns, edge_attr=edge_attr_t1_ns, time=torch.tensor([0.01], device=device))
-=======
-    pos_t0_ns = torch.rand(num_nodes_ns, 3, device=device) * 0.1  # Small domain for t0
-    edge_index_t0_ns = torch.randint(0, num_nodes_ns, (2, num_nodes_ns * 3), device=device)  # Dummy edges
-    edge_attr_t0_ns = pos_t0_ns[edge_index_t0_ns[1]] - pos_t0_ns[edge_index_t0_ns[0]]
-    graph_t0_ns = Data(x=u_true_t0_ns, pos=pos_t0_ns, edge_index=edge_index_t0_ns, edge_attr=edge_attr_t0_ns,
-                       time=torch.tensor([0.0], device=device))
-
-    # Graph data for t1 (spatial structure for derivatives at t1)
-    pos_t1_ns = pos_t0_ns + torch.rand(num_nodes_ns, 3, device=device) * 0.01  # Slightly moved mesh
-    edge_index_t1_ns = edge_index_t0_ns  # Assume same connectivity for simplicity
-    edge_attr_t1_ns = pos_t1_ns[edge_index_t1_ns[1]] - pos_t1_ns[edge_index_t1_ns[0]]
-    graph_t1_ns = Data(pos=pos_t1_ns, edge_index=edge_index_t1_ns, edge_attr=edge_attr_t1_ns,
-                       time=torch.tensor([0.01], device=device))
->>>>>>> 779e0eaf
 
     re_ns = 100.0
 
@@ -949,15 +767,10 @@
     print("\nTesting combined_loss with Navier-Stokes...")
     loss_weights_ns = {
         "supervised": 1.0,
-<<<<<<< HEAD
         "divergence": 1.0, # Continuity from N-S
         "navier_stokes": 1.0, # Momentum from N-S
         "histogram": 0.0 # Off for this test
-=======
-        "divergence": 1.0,  # Continuity from N-S
-        "navier_stokes": 1.0,  # Momentum from N-S
-        "histogram": 0.0  # Off for this test
->>>>>>> 779e0eaf
+
     }
     # For combined_loss, true_velocity_t1 is needed for supervised loss
     true_vel_t1_ns = torch.randn(num_nodes_ns, 3, device=device)
@@ -980,11 +793,8 @@
         print(f"  {k}: {v_tensor.item() if isinstance(v_tensor, torch.Tensor) else v_tensor}")
 
     assert "navier_stokes_momentum" in individual_losses_ns
-<<<<<<< HEAD
     assert "divergence" in individual_losses_ns # Continuity
-=======
-    assert "divergence" in individual_losses_ns  # Continuity
->>>>>>> 779e0eaf
+
 
     try:
         total_loss_combined_ns.backward()
@@ -1011,11 +821,7 @@
     assert torch.isclose(lbc_all_false, torch.tensor(0.0))
 
     # Test 3: Mask selects some nodes, target is scalar 0.0 (no-slip)
-<<<<<<< HEAD
     mask_some_true = torch.tensor([True, False, True] + [False]*(num_nodes_bc-3), dtype=torch.bool, device=device)
-=======
-    mask_some_true = torch.tensor([True, False, True] + [False] * (num_nodes_bc - 3), dtype=torch.bool, device=device)
->>>>>>> 779e0eaf
     num_boundary_nodes = mask_some_true.sum().item()
 
     lbc_some_scalar_target = boundary_condition_loss(pred_vel_bc, mask_some_true, 0.0, reduction='mean')
@@ -1024,12 +830,8 @@
     # F.mse_loss default is mean over all elements. So, need to be careful with direct comparison.
     # Manual calculation for this specific case:
     expected_manual_lbc = (pred_vel_bc[mask_some_true].pow(2).sum(dim=-1)).mean().item()
-<<<<<<< HEAD
     print(f"LBC some nodes, scalar target 0.0: {lbc_some_scalar_target.item()} (Expected approx: {expected_manual_lbc})")
-=======
-    print(
-        f"LBC some nodes, scalar target 0.0: {lbc_some_scalar_target.item()} (Expected approx: {expected_manual_lbc})")
->>>>>>> 779e0eaf
+
     assert torch.isclose(lbc_some_scalar_target, torch.tensor(expected_manual_lbc, device=device))
 
     # Test 4: Mask selects some nodes, target is a tensor
@@ -1046,7 +848,6 @@
     # Let's make target_boundary_velocity have the same shape as pred_vel_bc[mask_some_true]
 
     lbc_tensor_target = boundary_condition_loss(pred_vel_bc, mask_some_true, target_vel_bc_tensor, reduction='sum')
-<<<<<<< HEAD
     expected_lbc_tensor_sum = F.mse_loss(pred_vel_bc[mask_some_true], target_vel_bc_tensor, reduction='none').sum().item()
     # sum(dim=-1).sum() for our LBC's sum reduction
     expected_manual_lbc_tensor_sum = ( (pred_vel_bc[mask_some_true] - target_vel_bc_tensor).pow(2).sum(dim=-1) ).sum().item()
@@ -1054,18 +855,7 @@
     assert torch.isclose(lbc_tensor_target, torch.tensor(expected_manual_lbc_tensor_sum, device=device))
 
     lbc_tensor_target.backward() # Test backward pass
-=======
-    expected_lbc_tensor_sum = F.mse_loss(pred_vel_bc[mask_some_true], target_vel_bc_tensor,
-                                         reduction='none').sum().item()
-    # sum(dim=-1).sum() for our LBC's sum reduction
-    expected_manual_lbc_tensor_sum = (
-        (pred_vel_bc[mask_some_true] - target_vel_bc_tensor).pow(2).sum(dim=-1)).sum().item()
-    print(
-        f"LBC some nodes, tensor target (sum): {lbc_tensor_target.item()} (Expected approx: {expected_manual_lbc_tensor_sum})")
-    assert torch.isclose(lbc_tensor_target, torch.tensor(expected_manual_lbc_tensor_sum, device=device))
-
-    lbc_tensor_target.backward()  # Test backward pass
->>>>>>> 779e0eaf
+
     print("LBC backward pass successful.")
     assert pred_vel_bc.grad is not None
 
@@ -1085,13 +875,9 @@
     # Create a boundary mask for graph_t1_ns (which has num_nodes_ns nodes)
     bc_mask_combined = torch.zeros(num_nodes_ns, dtype=torch.bool, device=device)
     if num_nodes_ns >= 2:
-<<<<<<< HEAD
       bc_mask_combined[0] = True
       bc_mask_combined[-1] = True
-=======
-        bc_mask_combined[0] = True
-        bc_mask_combined[-1] = True
->>>>>>> 779e0eaf
+
 
     # Target for these boundary nodes (scalar 0.0 for no-slip)
     target_bc_vel_combined = 0.0
@@ -1101,21 +887,13 @@
         pred_output_t1_ns.grad.zero_()
 
     total_loss_combined_lbc, individual_losses_lbc = combined_loss(
-<<<<<<< HEAD
         model_output_t1=pred_output_t1_ns, # Shape [num_nodes_ns, 4]
         true_velocity_t1=true_vel_t1_ns,   # Shape [num_nodes_ns, 3]
         graph_t0=graph_t0_ns,
         graph_t1=graph_t1_ns, # Can store boundary_mask here if needed, or pass separately
         loss_weights=loss_weights_lbc,
         reynolds_number=re_ns, # Not used if navier_stokes weight is 0
-=======
-        model_output_t1=pred_output_t1_ns,  # Shape [num_nodes_ns, 4]
-        true_velocity_t1=true_vel_t1_ns,  # Shape [num_nodes_ns, 3]
-        graph_t0=graph_t0_ns,
-        graph_t1=graph_t1_ns,  # Can store boundary_mask here if needed, or pass separately
-        loss_weights=loss_weights_lbc,
-        reynolds_number=re_ns,  # Not used if navier_stokes weight is 0
->>>>>>> 779e0eaf
+
         boundary_nodes_mask=bc_mask_combined,
         target_boundary_velocity=target_bc_vel_combined
     )
