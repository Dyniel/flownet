--- conflicted
+++ resolved
@@ -292,10 +292,7 @@
                 # It now returns (val_metrics, epoch_probe_data_for_csv)
                 # W&B Table logging for probes is handled inside validate_on_pairs
                 val_metrics, epoch_probe_data_for_csv = validate_on_pairs(
-<<<<<<< HEAD
-=======
-
->>>>>>> 2d646837
+
                     model=model,
                     val_frame_pairs=val_pairs_during_train,
                     global_cfg=cfg, # Pass the main config dict
@@ -305,10 +302,7 @@
                     output_base_dir=run_output_dir,
                     save_fields_vtk=save_fields_vtk_flag,
                     wandb_run=wandb_run,
-<<<<<<< HEAD
-=======
-
->>>>>>> 2d646837
+
                     log_field_image_sample_idx=log_field_image_idx,
                     model_name=model_name
                 )
